// © 2017 and later: Unicode, Inc. and others.
// License & terms of use: http://www.unicode.org/copyright.html

#include "unicode/utypes.h"

#if !UCONFIG_NO_FORMATTING && !UPRV_INCOMPLETE_CPP11_SUPPORT
#pragma once

#include "number_stringbuilder.h"
#include "intltest.h"
#include "number_affixutils.h"
#include "numparse_stringsegment.h"
#include "unicode/locid.h"

using namespace icu::number;
using namespace icu::number::impl;
using namespace icu::numparse;
using namespace icu::numparse::impl;

////////////////////////////////////////////////////////////////////////////////////////
// INSTRUCTIONS:                                                                      //
// To add new NumberFormat unit test classes, create a new class like the ones below, //
// and then add it as a switch statement in NumberTest at the bottom of this file.    /////////
// To add new methods to existing unit test classes, add the method to the class declaration //
// below, and also add it to the class's implementation of runIndexedTest().                 //
///////////////////////////////////////////////////////////////////////////////////////////////

class AffixUtilsTest : public IntlTest {
  public:
    void testEscape();
    void testUnescape();
    void testContainsReplaceType();
    void testInvalid();
    void testUnescapeWithSymbolProvider();

    void runIndexedTest(int32_t index, UBool exec, const char *&name, char *par = 0);

  private:
    UnicodeString unescapeWithDefaults(const SymbolProvider &defaultProvider, UnicodeString input,
                                       UErrorCode &status);
};

class NumberFormatterApiTest : public IntlTest {
  public:
    NumberFormatterApiTest();
    NumberFormatterApiTest(UErrorCode &status);

    void notationSimple();
    void notationScientific();
    void notationCompact();
    void unitMeasure();
    void unitCompoundMeasure();
    void unitCurrency();
    void unitPercent();
    void roundingFraction();
    void roundingFigures();
    void roundingFractionFigures();
    void roundingOther();
    void grouping();
    void padding();
    void integerWidth();
    void symbols();
    // TODO: Add this method if currency symbols override support is added.
    //void symbolsOverride();
    void sign();
    void decimal();
    void locale();
    void formatTypes();
    void errors();
    void validRanges();

    void runIndexedTest(int32_t index, UBool exec, const char *&name, char *par = 0);

  private:
    CurrencyUnit USD;
    CurrencyUnit GBP;
    CurrencyUnit CZK;
    CurrencyUnit CAD;
    CurrencyUnit ESP;
    CurrencyUnit PTE;

    MeasureUnit METER;
    MeasureUnit DAY;
    MeasureUnit SQUARE_METER;
    MeasureUnit FAHRENHEIT;
    MeasureUnit SECOND;
    MeasureUnit POUND;
    MeasureUnit SQUARE_MILE;
    MeasureUnit JOULE;
    MeasureUnit FURLONG;
    MeasureUnit KELVIN;

    NumberingSystem MATHSANB;
    NumberingSystem LATN;

    DecimalFormatSymbols FRENCH_SYMBOLS;
    DecimalFormatSymbols SWISS_SYMBOLS;
    DecimalFormatSymbols MYANMAR_SYMBOLS;

    void assertFormatDescending(const UnicodeString &message, const UnlocalizedNumberFormatter &f,
                                Locale locale, ...);

    void assertFormatDescendingBig(const UnicodeString &message, const UnlocalizedNumberFormatter &f,
                                   Locale locale, ...);

    void assertFormatSingle(const UnicodeString &message, const UnlocalizedNumberFormatter &f,
                            Locale locale, double input, const UnicodeString &expected);
};

class DecimalQuantityTest : public IntlTest {
  public:
    void testDecimalQuantityBehaviorStandalone();
    void testSwitchStorage();
    void testAppend();
    void testConvertToAccurateDouble();
    void testUseApproximateDoubleWhenAble();
    void testHardDoubleConversion();

    void runIndexedTest(int32_t index, UBool exec, const char *&name, char *par = 0);

  private:
    void assertDoubleEquals(UnicodeString message, double a, double b);
    void assertHealth(const DecimalQuantity &fq);
    void assertToStringAndHealth(const DecimalQuantity &fq, const UnicodeString &expected);
    void checkDoubleBehavior(double d, bool explicitRequired);
};

class DoubleConversionTest : public IntlTest {
  public:
    void testDoubleConversionApi();

    void runIndexedTest(int32_t index, UBool exec, const char *&name, char *par = 0);
};

class ModifiersTest : public IntlTest {
  public:
    void testConstantAffixModifier();
    void testConstantMultiFieldModifier();
    void testSimpleModifier();
    void testCurrencySpacingEnabledModifier();

    void runIndexedTest(int32_t index, UBool exec, const char *&name, char *par = 0);

  private:
    void assertModifierEquals(const Modifier &mod, int32_t expectedPrefixLength, bool expectedStrong,
                              UnicodeString expectedChars, UnicodeString expectedFields,
                              UErrorCode &status);

    void assertModifierEquals(const Modifier &mod, NumberStringBuilder &sb, int32_t expectedPrefixLength,
                              bool expectedStrong, UnicodeString expectedChars,
                              UnicodeString expectedFields, UErrorCode &status);
};

class PatternModifierTest : public IntlTest {
  public:
    void testBasic();
    void testPatternWithNoPlaceholder();
    void testMutableEqualsImmutable();

    void runIndexedTest(int32_t index, UBool exec, const char *&name, char *par = 0);

  private:
    UnicodeString getPrefix(const MutablePatternModifier &mod, UErrorCode &status);
    UnicodeString getSuffix(const MutablePatternModifier &mod, UErrorCode &status);
};

class PatternStringTest : public IntlTest {
  public:
    void testToPatternSimple();
    void testExceptionOnInvalid();
    void testBug13117();

    void runIndexedTest(int32_t index, UBool exec, const char *&name, char *par = 0);

  private:
};

class NumberStringBuilderTest : public IntlTest {
  public:
    void testInsertAppendUnicodeString();
    void testSplice();
    void testInsertAppendCodePoint();
    void testCopy();
    void testFields();
    void testUnlimitedCapacity();
    void testCodePoints();

    void runIndexedTest(int32_t index, UBool exec, const char *&name, char *par = 0);

  private:
    void assertEqualsImpl(const UnicodeString &a, const NumberStringBuilder &b);
};

class StringSegmentTest : public IntlTest {
  public:
    void testOffset();
    void testLength();
    void testCharAt();
    void testGetCodePoint();
    void testCommonPrefixLength();

    void runIndexedTest(int32_t index, UBool exec, const char *&name, char *par = 0);
};

class UniSetsTest : public IntlTest {
  public:
    void testSetCoverage();

    void runIndexedTest(int32_t index, UBool exec, const char *&name, char *par = 0);

  private:
    void assertInSet(const UnicodeString& localeName, const UnicodeString &setName,
                     const UnicodeSet& set, const UnicodeString& str);
    void assertInSet(const UnicodeString& localeName, const UnicodeString &setName,
                     const UnicodeSet& set, UChar32 cp);
};

class NumberParserTest : public IntlTest {
  public:
    void testBasic();
    void testLocaleFi();
    void testSeriesMatcher();
    void testCurrencyAnyMatcher();
    void testAffixPatternMatcher();
    void testGroupingDisabled();

    void runIndexedTest(int32_t index, UBool exec, const char *&name, char *par = 0);
};


// NOTE: This macro is identical to the one in itformat.cpp
#define TESTCLASS(id, TestClass)          \
    case id:                              \
        name = #TestClass;                \
        if (exec) {                       \
            logln(#TestClass " test---"); \
            logln((UnicodeString)"");     \
            TestClass test;               \
            callTest(test, par);          \
        }                                 \
        break

class NumberTest : public IntlTest {
  public:
    void runIndexedTest(int32_t index, UBool exec, const char *&name, char *par = 0) {
        if (exec) {
            logln("TestSuite NumberTest: ");
        }

        switch (index) {
        TESTCLASS(0, AffixUtilsTest);
        TESTCLASS(1, NumberFormatterApiTest);
        TESTCLASS(2, DecimalQuantityTest);
        TESTCLASS(3, ModifiersTest);
        TESTCLASS(4, PatternModifierTest);
        TESTCLASS(5, PatternStringTest);
        TESTCLASS(6, NumberStringBuilderTest);
<<<<<<< HEAD
        TESTCLASS(7, StringSegmentTest);
        TESTCLASS(8, UniSetsTest);
        TESTCLASS(9, NumberParserTest);
=======
        TESTCLASS(7, DoubleConversionTest);
>>>>>>> 216c856d
        default: name = ""; break; // needed to end loop
        }
    }
};

#endif /* #if !UCONFIG_NO_FORMATTING */<|MERGE_RESOLUTION|>--- conflicted
+++ resolved
@@ -255,13 +255,10 @@
         TESTCLASS(4, PatternModifierTest);
         TESTCLASS(5, PatternStringTest);
         TESTCLASS(6, NumberStringBuilderTest);
-<<<<<<< HEAD
-        TESTCLASS(7, StringSegmentTest);
-        TESTCLASS(8, UniSetsTest);
-        TESTCLASS(9, NumberParserTest);
-=======
         TESTCLASS(7, DoubleConversionTest);
->>>>>>> 216c856d
+        TESTCLASS(8, StringSegmentTest);
+        TESTCLASS(9, UniSetsTest);
+        TESTCLASS(10, NumberParserTest);
         default: name = ""; break; // needed to end loop
         }
     }
