// © 2016 and later: Unicode, Inc. and others.
// License & terms of use: http://www.unicode.org/copyright.html
/********************************************************************
 * COPYRIGHT:
 * Copyright (c) 1997-2016, International Business Machines Corporation and
 * others. All Rights Reserved.
 ********************************************************************/
/* Modification History:
*   Date        Name        Description
*   07/15/99    helena      Ported to HPUX 10/11 CC.
*/

#include "unicode/utypes.h"

#if !UCONFIG_NO_FORMATTING

#include "numfmtst.h"
#include "unicode/currpinf.h"
#include "unicode/dcfmtsym.h"
#include "unicode/decimfmt.h"
#include "unicode/localpointer.h"
#include "unicode/ucurr.h"
#include "unicode/ustring.h"
#include "unicode/measfmt.h"
#include "unicode/curramt.h"
#include "unicode/strenum.h"
#include "textfile.h"
#include "tokiter.h"
#include "charstr.h"
#include "cstr.h"
#include "putilimp.h"
#include "winnmtst.h"
#include <cmath>
#include <float.h>
#include <string.h>
#include <stdlib.h>
#include "cmemory.h"
#include "cstring.h"
#include "unicode/numsys.h"
#include "fmtableimp.h"
#include "numberformattesttuple.h"
#include "unicode/msgfmt.h"
#include "number_decimalquantity.h"
#include "unicode/numberformatter.h"

#if (U_PLATFORM == U_PF_AIX) || (U_PLATFORM == U_PF_OS390)
// These should not be macros. If they are,
// replace them with std::isnan and std::isinf
#if defined(isnan)
#undef isnan
namespace std {
 bool isnan(double x) {
   return _isnan(x);
 }
}
#endif
#if defined(isinf)
#undef isinf
namespace std {
 bool isinf(double x) {
   return _isinf(x);
 }
}
#endif
#endif

using icu::number::impl::DecimalQuantity;
using namespace icu::number;

//#define NUMFMTST_CACHE_DEBUG 1
#include "stdio.h" /* for sprintf */
// #include "iostream"   // for cout

//#define NUMFMTST_DEBUG 1

static const UChar EUR[] = {69,85,82,0}; // "EUR"
static const UChar ISO_CURRENCY_USD[] = {0x55, 0x53, 0x44, 0}; // "USD"


// *****************************************************************************
// class NumberFormatTest
// *****************************************************************************

#define CHECK(status,str) if (U_FAILURE(status)) { errcheckln(status, UnicodeString("FAIL: ") + str + " - " + u_errorName(status)); return; }
#define CHECK_DATA(status,str) if (U_FAILURE(status)) { dataerrln(UnicodeString("FAIL: ") + str + " - " + u_errorName(status)); return; }

void NumberFormatTest::runIndexedTest( int32_t index, UBool exec, const char* &name, char* /*par*/ )
{
  TESTCASE_AUTO_BEGIN;
  TESTCASE_AUTO(TestCurrencySign);
  TESTCASE_AUTO(TestCurrency);
  TESTCASE_AUTO(TestParse);
  TESTCASE_AUTO(TestRounding487);
  TESTCASE_AUTO(TestQuotes);
  TESTCASE_AUTO(TestExponential);
  TESTCASE_AUTO(TestPatterns);

  // Upgrade to alphaWorks - liu 5/99
  TESTCASE_AUTO(TestExponent);
  TESTCASE_AUTO(TestScientific);
  TESTCASE_AUTO(TestPad);
  TESTCASE_AUTO(TestPatterns2);
  TESTCASE_AUTO(TestSecondaryGrouping);
  TESTCASE_AUTO(TestSurrogateSupport);
  TESTCASE_AUTO(TestAPI);

  TESTCASE_AUTO(TestCurrencyObject);
  TESTCASE_AUTO(TestCurrencyPatterns);
  //TESTCASE_AUTO(TestDigitList);
  TESTCASE_AUTO(TestWhiteSpaceParsing);
  TESTCASE_AUTO(TestComplexCurrency);  // This test removed because CLDR no longer uses choice formats in currency symbols.
  TESTCASE_AUTO(TestRegCurrency);
  TESTCASE_AUTO(TestSymbolsWithBadLocale);
  TESTCASE_AUTO(TestAdoptDecimalFormatSymbols);

  TESTCASE_AUTO(TestScientific2);
  TESTCASE_AUTO(TestScientificGrouping);
  TESTCASE_AUTO(TestInt64);

  TESTCASE_AUTO(TestPerMill);
  TESTCASE_AUTO(TestIllegalPatterns);
  TESTCASE_AUTO(TestCases);

  TESTCASE_AUTO(TestCurrencyNames);
  TESTCASE_AUTO(TestCurrencyAmount);
  TESTCASE_AUTO(TestCurrencyUnit);
  TESTCASE_AUTO(TestCoverage);
  TESTCASE_AUTO(TestLocalizedPatternSymbolCoverage);
  TESTCASE_AUTO(TestJB3832);
  TESTCASE_AUTO(TestHost);
  TESTCASE_AUTO(TestHostClone);
  TESTCASE_AUTO(TestCurrencyFormat);
  TESTCASE_AUTO(TestRounding);
  TESTCASE_AUTO(TestNonpositiveMultiplier);
  TESTCASE_AUTO(TestNumberingSystems);
  TESTCASE_AUTO(TestSpaceParsing);
  TESTCASE_AUTO(TestMultiCurrencySign);
  TESTCASE_AUTO(TestCurrencyFormatForMixParsing);
  TESTCASE_AUTO(TestMismatchedCurrencyFormatFail);
  TESTCASE_AUTO(TestDecimalFormatCurrencyParse);
  TESTCASE_AUTO(TestCurrencyIsoPluralFormat);
  TESTCASE_AUTO(TestCurrencyParsing);
  TESTCASE_AUTO(TestParseCurrencyInUCurr);
  TESTCASE_AUTO(TestFormatAttributes);
  TESTCASE_AUTO(TestFieldPositionIterator);
  TESTCASE_AUTO(TestDecimal);
  TESTCASE_AUTO(TestCurrencyFractionDigits);
  TESTCASE_AUTO(TestExponentParse);
  TESTCASE_AUTO(TestExplicitParents);
  TESTCASE_AUTO(TestLenientParse);
  TESTCASE_AUTO(TestAvailableNumberingSystems);
  TESTCASE_AUTO(TestRoundingPattern);
  TESTCASE_AUTO(Test9087);
  TESTCASE_AUTO(TestFormatFastpaths);
  TESTCASE_AUTO(TestFormattableSize);
  TESTCASE_AUTO(TestUFormattable);
  TESTCASE_AUTO(TestSignificantDigits);
  TESTCASE_AUTO(TestShowZero);
  TESTCASE_AUTO(TestCompatibleCurrencies);
  TESTCASE_AUTO(TestBug9936);
  TESTCASE_AUTO(TestParseNegativeWithFaLocale);
  TESTCASE_AUTO(TestParseNegativeWithAlternateMinusSign);
  TESTCASE_AUTO(TestCustomCurrencySignAndSeparator);
  TESTCASE_AUTO(TestParseSignsAndMarks);
  TESTCASE_AUTO(Test10419RoundingWith0FractionDigits);
  TESTCASE_AUTO(Test10468ApplyPattern);
  TESTCASE_AUTO(TestRoundingScientific10542);
  TESTCASE_AUTO(TestZeroScientific10547);
  TESTCASE_AUTO(TestAccountingCurrency);
  TESTCASE_AUTO(TestEquality);
  TESTCASE_AUTO(TestCurrencyUsage);
  TESTCASE_AUTO(TestDoubleLimit11439);
  TESTCASE_AUTO(TestGetAffixes);
  TESTCASE_AUTO(TestToPatternScientific11648);
  TESTCASE_AUTO(TestBenchmark);
  TESTCASE_AUTO(TestCtorApplyPatternDifference);
  TESTCASE_AUTO(TestFractionalDigitsForCurrency);
  TESTCASE_AUTO(TestFormatCurrencyPlural);
  TESTCASE_AUTO(Test11868);
  TESTCASE_AUTO(Test11739_ParseLongCurrency);
  TESTCASE_AUTO(Test13035_MultiCodePointPaddingInPattern);
  TESTCASE_AUTO(Test13737_ParseScientificStrict);
  TESTCASE_AUTO(Test10727_RoundingZero);
  TESTCASE_AUTO(Test11376_getAndSetPositivePrefix);
  TESTCASE_AUTO(Test11475_signRecognition);
  TESTCASE_AUTO(Test11640_getAffixes);
  TESTCASE_AUTO(Test11649_toPatternWithMultiCurrency);
  TESTCASE_AUTO(Test13327_numberingSystemBufferOverflow);
  TESTCASE_AUTO(Test13391_chakmaParsing);
  TESTCASE_AUTO(Test11735_ExceptionIssue);
  TESTCASE_AUTO(Test11035_FormatCurrencyAmount);
  TESTCASE_AUTO(Test11318_DoubleConversion);
  TESTCASE_AUTO(TestParsePercentRegression);
  TESTCASE_AUTO(TestMultiplierWithScale);
  TESTCASE_AUTO(TestFastFormatInt32);
  TESTCASE_AUTO(Test11646_Equality);
  TESTCASE_AUTO(TestParseNaN);
  TESTCASE_AUTO(Test11897_LocalizedPatternSeparator);
  TESTCASE_AUTO(Test13055_PercentageRounding);
  TESTCASE_AUTO(Test11839);
  TESTCASE_AUTO(Test10354);
  TESTCASE_AUTO(Test11645_ApplyPatternEquality);
  TESTCASE_AUTO(Test12567);
  TESTCASE_AUTO(Test11626_CustomizeCurrencyPluralInfo);
  TESTCASE_AUTO(Test20073_StrictPercentParseErrorIndex);
  TESTCASE_AUTO(Test13056_GroupingSize);
  TESTCASE_AUTO(Test11025_CurrencyPadding);
  TESTCASE_AUTO(Test11648_ExpDecFormatMalPattern);
  TESTCASE_AUTO(Test11649_DecFmtCurrencies);
  TESTCASE_AUTO(Test13148_ParseGroupingSeparators);
  TESTCASE_AUTO(Test12753_PatternDecimalPoint);
  TESTCASE_AUTO(Test11647_PatternCurrencySymbols);
  TESTCASE_AUTO(Test11913_BigDecimal);
  TESTCASE_AUTO(Test11020_RoundingInScientificNotation);
  TESTCASE_AUTO(Test11640_TripleCurrencySymbol);
  TESTCASE_AUTO(Test13763_FieldPositionIteratorOffset);
  TESTCASE_AUTO(Test13777_ParseLongNameNonCurrencyMode);
  TESTCASE_AUTO(Test13804_EmptyStringsWhenParsing);
  TESTCASE_AUTO(Test20037_ScientificIntegerOverflow);
  TESTCASE_AUTO(Test13840_ParseLongStringCrash);
  TESTCASE_AUTO(Test13850_EmptyStringCurrency);
  TESTCASE_AUTO_END;
}

// -------------------------------------

// Test API (increase code coverage)
void
NumberFormatTest::TestAPI(void)
{
  logln("Test API");
  UErrorCode status = U_ZERO_ERROR;
  NumberFormat *test = NumberFormat::createInstance("root", status);
  if(U_FAILURE(status)) {
    dataerrln("unable to create format object - %s", u_errorName(status));
  }
  if(test != NULL) {
    test->setMinimumIntegerDigits(10);
    test->setMaximumIntegerDigits(1);

    test->setMinimumFractionDigits(10);
    test->setMaximumFractionDigits(1);

    UnicodeString result;
    FieldPosition pos;
    Formattable bla("Paja Patak"); // Donald Duck for non Serbian speakers
    test->format(bla, result, pos, status);
    if(U_SUCCESS(status)) {
      errln("Yuck... Formatted a duck... As a number!");
    } else {
      status = U_ZERO_ERROR;
    }

    result.remove();
    int64_t ll = 12;
    test->format(ll, result);
    assertEquals("format int64_t error", u"2.0", result);

    test->setMinimumIntegerDigits(4);
    test->setMinimumFractionDigits(4);

    result.remove();
    test->format(ll, result);
    assertEquals("format int64_t error", u"0,012.0000", result);

    ParsePosition ppos;
    LocalPointer<CurrencyAmount> currAmt(test->parseCurrency("",ppos));
    // old test for (U_FAILURE(status)) was bogus here, method does not set status!
    if (ppos.getIndex()) {
        errln("Parsed empty string as currency");
    }

    delete test;
  }
}

class StubNumberFormat :public NumberFormat{
public:
    StubNumberFormat(){};
    virtual UnicodeString& format(double ,UnicodeString& appendTo,FieldPosition& ) const {
        return appendTo;
    }
    virtual UnicodeString& format(int32_t ,UnicodeString& appendTo,FieldPosition& ) const {
        return appendTo.append((UChar)0x0033);
    }
    virtual UnicodeString& format(int64_t number,UnicodeString& appendTo,FieldPosition& pos) const {
        return NumberFormat::format(number, appendTo, pos);
    }
    virtual UnicodeString& format(const Formattable& , UnicodeString& appendTo, FieldPosition& , UErrorCode& ) const {
        return appendTo;
    }
    virtual void parse(const UnicodeString& ,
                    Formattable& ,
                    ParsePosition& ) const {}
    virtual void parse( const UnicodeString& ,
                        Formattable& ,
                        UErrorCode& ) const {}
    virtual UClassID getDynamicClassID(void) const {
        static char classID = 0;
        return (UClassID)&classID;
    }
    virtual Format* clone() const {return NULL;}
};

void
NumberFormatTest::TestCoverage(void){
    StubNumberFormat stub;
    UnicodeString agent("agent");
    FieldPosition pos;
    int64_t num = 4;
    if (stub.format(num, agent, pos) != UnicodeString("agent3")){
        errln("NumberFormat::format(int64, UnicodString&, FieldPosition&) should delegate to (int32, ,)");
    };
}

void NumberFormatTest::TestLocalizedPatternSymbolCoverage() {
    IcuTestErrorCode errorCode(*this, "TestLocalizedPatternSymbolCoverage");
    // Ticket #12961: DecimalFormat::toLocalizedPattern() is not working as designed.
    DecimalFormatSymbols dfs(errorCode);
    dfs.setSymbol(DecimalFormatSymbols::kGroupingSeparatorSymbol, u'⁖');
    dfs.setSymbol(DecimalFormatSymbols::kDecimalSeparatorSymbol, u'⁘');
    dfs.setSymbol(DecimalFormatSymbols::kPatternSeparatorSymbol, u'⁙');
    dfs.setSymbol(DecimalFormatSymbols::kDigitSymbol, u'▰');
    dfs.setSymbol(DecimalFormatSymbols::kZeroDigitSymbol, u'໐');
    dfs.setSymbol(DecimalFormatSymbols::kSignificantDigitSymbol, u'⁕');
    dfs.setSymbol(DecimalFormatSymbols::kPlusSignSymbol, u'†');
    dfs.setSymbol(DecimalFormatSymbols::kMinusSignSymbol, u'‡');
    dfs.setSymbol(DecimalFormatSymbols::kPercentSymbol, u'⁜');
    dfs.setSymbol(DecimalFormatSymbols::kPerMillSymbol, u'‱');
    dfs.setSymbol(DecimalFormatSymbols::kExponentialSymbol, u"⁑⁑"); // tests multi-char sequence
    dfs.setSymbol(DecimalFormatSymbols::kPadEscapeSymbol, u'⁂');

    {
        UnicodeString standardPattern(u"#,##0.05+%;#,##0.05-%");
        UnicodeString localizedPattern(u"▰⁖▰▰໐⁘໐໕†⁜⁙▰⁖▰▰໐⁘໐໕‡⁜");

        DecimalFormat df1("#", new DecimalFormatSymbols(dfs), errorCode);
        df1.applyPattern(standardPattern, errorCode);
        DecimalFormat df2("#", new DecimalFormatSymbols(dfs), errorCode);
        df2.applyLocalizedPattern(localizedPattern, errorCode);
        assertTrue("DecimalFormat instances should be equal", df1 == df2);
        UnicodeString p2;
        assertEquals("toPattern should match on localizedPattern instance",
                standardPattern, df2.toPattern(p2));
        UnicodeString lp1;
        assertEquals("toLocalizedPattern should match on standardPattern instance",
                localizedPattern, df1.toLocalizedPattern(lp1));
    }

    {
        UnicodeString standardPattern(u"* @@@E0‰");
        UnicodeString localizedPattern(u"⁂ ⁕⁕⁕⁑⁑໐‱");

        DecimalFormat df1("#", new DecimalFormatSymbols(dfs), errorCode);
        df1.applyPattern(standardPattern, errorCode);
        DecimalFormat df2("#", new DecimalFormatSymbols(dfs), errorCode);
        df2.applyLocalizedPattern(localizedPattern, errorCode);
        assertTrue("DecimalFormat instances should be equal", df1 == df2);
        UnicodeString p2;
        assertEquals("toPattern should match on localizedPattern instance",
                standardPattern, df2.toPattern(p2));
        UnicodeString lp1;
        assertEquals("toLocalizedPattern should match on standardPattern instance",
                localizedPattern, df1.toLocalizedPattern(lp1));
    }
}

// Test various patterns
void
NumberFormatTest::TestPatterns(void)
{
    UErrorCode status = U_ZERO_ERROR;
    DecimalFormatSymbols sym(Locale::getUS(), status);
    if (U_FAILURE(status)) { errcheckln(status, "FAIL: Could not construct DecimalFormatSymbols - %s", u_errorName(status)); return; }

    const char* pat[]    = { "#.#", "#.", ".#", "#" };
    int32_t pat_length = UPRV_LENGTHOF(pat);
    const char* newpat[] = { "0.#", "0.", "#.0", "0" };
    const char* num[]    = { "0",   "0.", ".0", "0" };
    for (int32_t i=0; i<pat_length; ++i)
    {
        status = U_ZERO_ERROR;
        DecimalFormat fmt(pat[i], sym, status);
        if (U_FAILURE(status)) { errln((UnicodeString)"FAIL: DecimalFormat constructor failed for " + pat[i]); continue; }
        UnicodeString newp; fmt.toPattern(newp);
        if (!(newp == newpat[i]))
            errln((UnicodeString)"FAIL: Pattern " + pat[i] + " should transmute to " + newpat[i] +
                  "; " + newp + " seen instead");

        UnicodeString s; (*(NumberFormat*)&fmt).format((int32_t)0, s);
        if (!(s == num[i]))
        {
            errln((UnicodeString)"FAIL: Pattern " + pat[i] + " should format zero as " + num[i] +
                  "; " + s + " seen instead");
            logln((UnicodeString)"Min integer digits = " + fmt.getMinimumIntegerDigits());
        }
    }
}

/*
icu_2_4::DigitList::operator== 0 0 2 icuuc24d.dll digitlst.cpp Doug
icu_2_4::DigitList::append 0 0 4 icuin24d.dll digitlst.h Doug
icu_2_4::DigitList::operator!= 0 0 1 icuuc24d.dll digitlst.h Doug
*/
/*
void
NumberFormatTest::TestDigitList(void)
{
  // API coverage for DigitList
  DigitList list1;
  list1.append('1');
  list1.fDecimalAt = 1;
  DigitList list2;
  list2.set((int32_t)1);
  if (list1 != list2) {
    errln("digitlist append, operator!= or set failed ");
  }
  if (!(list1 == list2)) {
    errln("digitlist append, operator== or set failed ");
  }
}
*/

// -------------------------------------

// Test exponential pattern
void
NumberFormatTest::TestExponential(void)
{
    UErrorCode status = U_ZERO_ERROR;
    DecimalFormatSymbols sym(Locale::getUS(), status);
    if (U_FAILURE(status)) { errcheckln(status, "FAIL: Bad status returned by DecimalFormatSymbols ct - %s", u_errorName(status)); return; }
    const char* pat[] = { "0.####E0", "00.000E00", "##0.######E000", "0.###E0;[0.###E0]"  };
    int32_t pat_length = UPRV_LENGTHOF(pat);

// The following #if statements allow this test to be built and run on
// platforms that do not have standard IEEE numerics.  For example,
// S/390 doubles have an exponent range of -78 to +75.  For the
// following #if statements to work, float.h must define
// DBL_MAX_10_EXP to be a compile-time constant.

// This section may be expanded as needed.

#if DBL_MAX_10_EXP > 300
    double val[] = { 0.01234, 123456789, 1.23e300, -3.141592653e-271 };
    int32_t val_length = UPRV_LENGTHOF(val);
    const char* valFormat[] =
    {
        // 0.####E0
        "1.234E-2", "1.2346E8", "1.23E300", "-3.1416E-271",
        // 00.000E00
        "12.340E-03", "12.346E07", "12.300E299", "-31.416E-272",
        // ##0.######E000
        "12.34E-003", "123.4568E006", "1.23E300", "-314.1593E-273",
        // 0.###E0;[0.###E0]
        "1.234E-2", "1.235E8", "1.23E300", "[3.142E-271]"
    };
    double valParse[] =
    {
        0.01234, 123460000, 1.23E300, -3.1416E-271,
        0.01234, 123460000, 1.23E300, -3.1416E-271,
        0.01234, 123456800, 1.23E300, -3.141593E-271,
        0.01234, 123500000, 1.23E300, -3.142E-271,
    };
#elif DBL_MAX_10_EXP > 70
    double val[] = { 0.01234, 123456789, 1.23e70, -3.141592653e-71 };
    int32_t val_length = UPRV_LENGTHOF(val);
    char* valFormat[] =
    {
        // 0.####E0
        "1.234E-2", "1.2346E8", "1.23E70", "-3.1416E-71",
        // 00.000E00
        "12.340E-03", "12.346E07", "12.300E69", "-31.416E-72",
        // ##0.######E000
        "12.34E-003", "123.4568E006", "12.3E069", "-31.41593E-072",
        // 0.###E0;[0.###E0]
        "1.234E-2", "1.235E8", "1.23E70", "[3.142E-71]"
    };
    double valParse[] =
    {
        0.01234, 123460000, 1.23E70, -3.1416E-71,
        0.01234, 123460000, 1.23E70, -3.1416E-71,
        0.01234, 123456800, 1.23E70, -3.141593E-71,
        0.01234, 123500000, 1.23E70, -3.142E-71,
    };
#else
    // Don't test double conversion
    double* val = 0;
    int32_t val_length = 0;
    char** valFormat = 0;
    double* valParse = 0;
    logln("Warning: Skipping double conversion tests");
#endif

    int32_t lval[] = { 0, -1, 1, 123456789 };
    int32_t lval_length = UPRV_LENGTHOF(lval);
    const char* lvalFormat[] =
    {
        // 0.####E0
        "0E0", "-1E0", "1E0", "1.2346E8",
        // 00.000E00
        "00.000E00", "-10.000E-01", "10.000E-01", "12.346E07",
        // ##0.######E000
        "0E000", "-1E000", "1E000", "123.4568E006",
        // 0.###E0;[0.###E0]
        "0E0", "[1E0]", "1E0", "1.235E8"
    };
    int32_t lvalParse[] =
    {
        0, -1, 1, 123460000,
        0, -1, 1, 123460000,
        0, -1, 1, 123456800,
        0, -1, 1, 123500000,
    };
    int32_t ival = 0, ilval = 0;
    for (int32_t p=0; p<pat_length; ++p)
    {
        DecimalFormat fmt(pat[p], sym, status);
        if (U_FAILURE(status)) { errln("FAIL: Bad status returned by DecimalFormat ct"); continue; }
        UnicodeString pattern;
        logln((UnicodeString)"Pattern \"" + pat[p] + "\" -toPattern-> \"" +
          fmt.toPattern(pattern) + "\"");
        int32_t v;
        for (v=0; v<val_length; ++v)
        {
            UnicodeString s; (*(NumberFormat*)&fmt).format(val[v], s);
            logln((UnicodeString)" " + val[v] + " -format-> " + s);
            if (s != valFormat[v+ival])
                errln((UnicodeString)"FAIL: Expected " + valFormat[v+ival]);

            ParsePosition pos(0);
            Formattable af;
            fmt.parse(s, af, pos);
            double a;
            UBool useEpsilon = FALSE;
            if (af.getType() == Formattable::kLong)
                a = af.getLong();
            else if (af.getType() == Formattable::kDouble) {
                a = af.getDouble();
#if U_PF_OS390 <= U_PLATFORM && U_PLATFORM <= U_PF_OS400
                // S/390 will show a failure like this:
                //| -3.141592652999999e-271 -format-> -3.1416E-271
                //|                          -parse-> -3.1416e-271
                //| FAIL: Expected -3.141599999999999e-271
                // To compensate, we use an epsilon-based equality
                // test on S/390 only.  We don't want to do this in
                // general because it's less exacting.
                useEpsilon = TRUE;
#endif
            }
            else {
                errln(UnicodeString("FAIL: Non-numeric Formattable returned: ") + pattern + " " + s);
                continue;
            }
            if (pos.getIndex() == s.length())
            {
                logln((UnicodeString)"  -parse-> " + a);
                // Use epsilon comparison as necessary
                if ((useEpsilon &&
                    (uprv_fabs(a - valParse[v+ival]) / a > (2*DBL_EPSILON))) ||
                    (!useEpsilon && a != valParse[v+ival]))
                {
                    errln((UnicodeString)"FAIL: Expected " + valParse[v+ival] + " but got " + a
                        + " on input " + s);
                }
            }
            else {
                errln((UnicodeString)"FAIL: Partial parse (" + pos.getIndex() + " chars) -> " + a);
                errln((UnicodeString)"  should be (" + s.length() + " chars) -> " + valParse[v+ival]);
            }
        }
        for (v=0; v<lval_length; ++v)
        {
            UnicodeString s;
            (*(NumberFormat*)&fmt).format(lval[v], s);
            logln((UnicodeString)" " + lval[v] + "L -format-> " + s);
            if (s != lvalFormat[v+ilval])
                errln((UnicodeString)"ERROR: Expected " + lvalFormat[v+ilval] + " Got: " + s);

            ParsePosition pos(0);
            Formattable af;
            fmt.parse(s, af, pos);
            if (af.getType() == Formattable::kLong ||
                af.getType() == Formattable::kInt64) {
                UErrorCode status = U_ZERO_ERROR;
                int32_t a = af.getLong(status);
                if (pos.getIndex() == s.length())
                {
                    logln((UnicodeString)"  -parse-> " + a);
                    if (a != lvalParse[v+ilval])
                        errln((UnicodeString)"FAIL: Expected " + lvalParse[v+ilval] + " but got " + a);
                }
                else
                    errln((UnicodeString)"FAIL: Partial parse (" + pos.getIndex() + " chars) -> " + a);
            }
            else
                errln((UnicodeString)"FAIL: Non-long Formattable returned for " + s
                    + " Double: " + af.getDouble()
                    + ", Long: " + af.getLong());
        }
        ival += val_length;
        ilval += lval_length;
    }
}

void
NumberFormatTest::TestScientific2() {
    // jb 2552
    UErrorCode status = U_ZERO_ERROR;
    DecimalFormat* fmt = (DecimalFormat*)NumberFormat::createCurrencyInstance("en_US", status);
    if (U_SUCCESS(status)) {
        double num = 12.34;
        expect(*fmt, num, "$12.34");
        fmt->setScientificNotation(TRUE);
        expect(*fmt, num, "$1.23E1");
        fmt->setScientificNotation(FALSE);
        expect(*fmt, num, "$12.34");
    }
    delete fmt;
}

void
NumberFormatTest::TestScientificGrouping() {
    // jb 2552
    UErrorCode status = U_ZERO_ERROR;
    DecimalFormat fmt("##0.00E0",status);
    if (assertSuccess("", status, true, __FILE__, __LINE__)) {
        expect(fmt, .01234, "12.3E-3");
        expect(fmt, .1234, "123E-3");
        expect(fmt, 1.234, "1.23E0");
        expect(fmt, 12.34, "12.3E0");
        expect(fmt, 123.4, "123E0");
        expect(fmt, 1234., "1.23E3");
    }
}

/*static void setFromString(DigitList& dl, const char* str) {
    char c;
    UBool decimalSet = FALSE;
    dl.clear();
    while ((c = *str++)) {
        if (c == '-') {
            dl.fIsPositive = FALSE;
        } else if (c == '+') {
            dl.fIsPositive = TRUE;
        } else if (c == '.') {
            dl.fDecimalAt = dl.fCount;
            decimalSet = TRUE;
        } else {
            dl.append(c);
        }
    }
    if (!decimalSet) {
        dl.fDecimalAt = dl.fCount;
    }
}*/

void
NumberFormatTest::TestInt64() {
    UErrorCode status = U_ZERO_ERROR;
    DecimalFormat fmt("#.#E0",status);
    if (U_FAILURE(status)) {
        dataerrln("Error creating DecimalFormat - %s", u_errorName(status));
        return;
    }
    fmt.setMaximumFractionDigits(20);
    if (U_SUCCESS(status)) {
        expect(fmt, (Formattable)(int64_t)0, "0E0");
        expect(fmt, (Formattable)(int64_t)-1, "-1E0");
        expect(fmt, (Formattable)(int64_t)1, "1E0");
        expect(fmt, (Formattable)(int64_t)2147483647, "2.147483647E9");
        expect(fmt, (Formattable)((int64_t)-2147483647-1), "-2.147483648E9");
        expect(fmt, (Formattable)(int64_t)U_INT64_MAX, "9.223372036854775807E18");
        expect(fmt, (Formattable)(int64_t)U_INT64_MIN, "-9.223372036854775808E18");
    }

    // also test digitlist
/*    int64_t int64max = U_INT64_MAX;
    int64_t int64min = U_INT64_MIN;
    const char* int64maxstr = "9223372036854775807";
    const char* int64minstr = "-9223372036854775808";
    UnicodeString fail("fail: ");

    // test max int64 value
    DigitList dl;
    setFromString(dl, int64maxstr);
    {
        if (!dl.fitsIntoInt64(FALSE)) {
            errln(fail + int64maxstr + " didn't fit");
        }
        int64_t int64Value = dl.getInt64();
        if (int64Value != int64max) {
            errln(fail + int64maxstr);
        }
        dl.set(int64Value);
        int64Value = dl.getInt64();
        if (int64Value != int64max) {
            errln(fail + int64maxstr);
        }
    }
    // test negative of max int64 value (1 shy of min int64 value)
    dl.fIsPositive = FALSE;
    {
        if (!dl.fitsIntoInt64(FALSE)) {
            errln(fail + "-" + int64maxstr + " didn't fit");
        }
        int64_t int64Value = dl.getInt64();
        if (int64Value != -int64max) {
            errln(fail + "-" + int64maxstr);
        }
        dl.set(int64Value);
        int64Value = dl.getInt64();
        if (int64Value != -int64max) {
            errln(fail + "-" + int64maxstr);
        }
    }
    // test min int64 value
    setFromString(dl, int64minstr);
    {
        if (!dl.fitsIntoInt64(FALSE)) {
            errln(fail + "-" + int64minstr + " didn't fit");
        }
        int64_t int64Value = dl.getInt64();
        if (int64Value != int64min) {
            errln(fail + int64minstr);
        }
        dl.set(int64Value);
        int64Value = dl.getInt64();
        if (int64Value != int64min) {
            errln(fail + int64minstr);
        }
    }
    // test negative of min int 64 value (1 more than max int64 value)
    dl.fIsPositive = TRUE; // won't fit
    {
        if (dl.fitsIntoInt64(FALSE)) {
            errln(fail + "-(" + int64minstr + ") didn't fit");
        }
    }*/
}

// -------------------------------------

// Test the handling of quotes
void
NumberFormatTest::TestQuotes(void)
{
    UErrorCode status = U_ZERO_ERROR;
    UnicodeString *pat;
    DecimalFormatSymbols *sym = new DecimalFormatSymbols(Locale::getUS(), status);
    if (U_FAILURE(status)) {
        errcheckln(status, "Fail to create DecimalFormatSymbols - %s", u_errorName(status));
        delete sym;
        return;
    }
    pat = new UnicodeString("a'fo''o'b#");
    DecimalFormat *fmt = new DecimalFormat(*pat, *sym, status);
    UnicodeString s;
    ((NumberFormat*)fmt)->format((int32_t)123, s);
    logln((UnicodeString)"Pattern \"" + *pat + "\"");
    logln((UnicodeString)" Format 123 -> " + escape(s));
    if (!(s=="afo'ob123"))
        errln((UnicodeString)"FAIL: Expected afo'ob123");

    s.truncate(0);
    delete fmt;
    delete pat;

    pat = new UnicodeString("a''b#");
    fmt = new DecimalFormat(*pat, *sym, status);
    ((NumberFormat*)fmt)->format((int32_t)123, s);
    logln((UnicodeString)"Pattern \"" + *pat + "\"");
    logln((UnicodeString)" Format 123 -> " + escape(s));
    if (!(s=="a'b123"))
        errln((UnicodeString)"FAIL: Expected a'b123");
    delete fmt;
    delete pat;
    delete sym;
}

/**
 * Test the handling of the currency symbol in patterns.
 */
void
NumberFormatTest::TestCurrencySign(void)
{
    UErrorCode status = U_ZERO_ERROR;
    DecimalFormatSymbols* sym = new DecimalFormatSymbols(Locale::getUS(), status);
    UnicodeString pat;
    UChar currency = 0x00A4;
    if (U_FAILURE(status)) {
        errcheckln(status, "Fail to create DecimalFormatSymbols - %s", u_errorName(status));
        delete sym;
        return;
    }
    // "\xA4#,##0.00;-\xA4#,##0.00"
    pat.append(currency).append("#,##0.00;-").
        append(currency).append("#,##0.00");
    DecimalFormat *fmt = new DecimalFormat(pat, *sym, status);
    UnicodeString s; ((NumberFormat*)fmt)->format(1234.56, s);
    pat.truncate(0);
    logln((UnicodeString)"Pattern \"" + fmt->toPattern(pat) + "\"");
    logln((UnicodeString)" Format " + 1234.56 + " -> " + escape(s));
    if (s != "$1,234.56") dataerrln((UnicodeString)"FAIL: Expected $1,234.56");
    s.truncate(0);
    ((NumberFormat*)fmt)->format(- 1234.56, s);
    logln((UnicodeString)" Format " + (-1234.56) + " -> " + escape(s));
    if (s != "-$1,234.56") dataerrln((UnicodeString)"FAIL: Expected -$1,234.56");
    delete fmt;
    pat.truncate(0);
    // "\xA4\xA4 #,##0.00;\xA4\xA4 -#,##0.00"
    pat.append(currency).append(currency).
        append(" #,##0.00;").
        append(currency).append(currency).
        append(" -#,##0.00");
    fmt = new DecimalFormat(pat, *sym, status);
    s.truncate(0);
    ((NumberFormat*)fmt)->format(1234.56, s);
    logln((UnicodeString)"Pattern \"" + fmt->toPattern(pat) + "\"");
    logln((UnicodeString)" Format " + 1234.56 + " -> " + escape(s));
    if (s != "USD 1,234.56") dataerrln((UnicodeString)"FAIL: Expected USD 1,234.56");
    s.truncate(0);
    ((NumberFormat*)fmt)->format(-1234.56, s);
    logln((UnicodeString)" Format " + (-1234.56) + " -> " + escape(s));
    if (s != "USD -1,234.56") dataerrln((UnicodeString)"FAIL: Expected USD -1,234.56");
    delete fmt;
    delete sym;
    if (U_FAILURE(status)) errln((UnicodeString)"FAIL: Status " + u_errorName(status));
}

// -------------------------------------

static UChar toHexString(int32_t i) { return (UChar)(i + (i < 10 ? 0x30 : (0x41 - 10))); }

UnicodeString&
NumberFormatTest::escape(UnicodeString& s)
{
    UnicodeString buf;
    for (int32_t i=0; i<s.length(); ++i)
    {
        UChar c = s[(int32_t)i];
        if (c <= (UChar)0x7F) buf += c;
        else {
            buf += (UChar)0x5c; buf += (UChar)0x55;
            buf += toHexString((c & 0xF000) >> 12);
            buf += toHexString((c & 0x0F00) >> 8);
            buf += toHexString((c & 0x00F0) >> 4);
            buf += toHexString(c & 0x000F);
        }
    }
    return (s = buf);
}


// -------------------------------------
static const char* testCases[][2]= {
     /* locale ID */  /* expected */
    {"ca_ES_PREEURO", "\\u20A7\\u00A01.150" },
    {"de_LU_PREEURO", "1,150\\u00A0F" },
    {"el_GR_PREEURO", "1.150,50\\u00A0\\u0394\\u03C1\\u03C7" },
    {"en_BE_PREEURO", "1.150,50\\u00A0BEF" },
    {"es_ES_PREEURO", "1.150\\u00A0\\u20A7" },
    {"eu_ES_PREEURO", "\\u20A7\\u00A01.150" },
    {"gl_ES_PREEURO", "1.150\\u00A0\\u20A7" },
    {"it_IT_PREEURO", "ITL\\u00A01.150" },
    {"pt_PT_PREEURO", "1,150$50\\u00A0\\u200B"}, // per cldrbug 7670
    {"en_US@currency=JPY", "\\u00A51,150"},
    {"en_US@currency=jpy", "\\u00A51,150"},
    {"en-US-u-cu-jpy", "\\u00A51,150"}
};
/**
 * Test localized currency patterns.
 */
void
NumberFormatTest::TestCurrency(void)
{
    UErrorCode status = U_ZERO_ERROR;
    NumberFormat* currencyFmt = NumberFormat::createCurrencyInstance(Locale::getCanadaFrench(), status);
    if (U_FAILURE(status)) {
        dataerrln("Error calling NumberFormat::createCurrencyInstance()");
        return;
    }

    UnicodeString s; currencyFmt->format(1.50, s);
    logln((UnicodeString)"Un pauvre ici a..........." + s);
    if (!(s==CharsToUnicodeString("1,50\\u00A0$")))
        errln((UnicodeString)"FAIL: Expected 1,50<nbsp>$ but got " + s);
    delete currencyFmt;
    s.truncate(0);
    char loc[256]={0};
    int len = uloc_canonicalize("de_DE_PREEURO", loc, 256, &status);
    (void)len;  // Suppress unused variable warning.
    currencyFmt = NumberFormat::createCurrencyInstance(Locale(loc),status);
    currencyFmt->format(1.50, s);
    logln((UnicodeString)"Un pauvre en Allemagne a.." + s);
    if (!(s==CharsToUnicodeString("1,50\\u00A0DM")))
        errln((UnicodeString)"FAIL: Expected 1,50<nbsp>DM but got " + s);
    delete currencyFmt;
    s.truncate(0);
    len = uloc_canonicalize("fr_FR_PREEURO", loc, 256, &status);
    currencyFmt = NumberFormat::createCurrencyInstance(Locale(loc), status);
    currencyFmt->format(1.50, s);
    logln((UnicodeString)"Un pauvre en France a....." + s);
    if (!(s==CharsToUnicodeString("1,50\\u00A0F")))
        errln((UnicodeString)"FAIL: Expected 1,50<nbsp>F");
    delete currencyFmt;
    if (U_FAILURE(status))
        errln((UnicodeString)"FAIL: Status " + (int32_t)status);

    for(int i=0; i < UPRV_LENGTHOF(testCases); i++){
        status = U_ZERO_ERROR;
        const char *localeID = testCases[i][0];
        UnicodeString expected(testCases[i][1], -1, US_INV);
        expected = expected.unescape();
        s.truncate(0);
        char loc[256]={0};
        uloc_canonicalize(localeID, loc, 256, &status);
        currencyFmt = NumberFormat::createCurrencyInstance(Locale(loc), status);
        if(U_FAILURE(status)){
            errln("Could not create currency formatter for locale %s",localeID);
            continue;
        }
        currencyFmt->format(1150.50, s);
        if(s!=expected){
            errln(UnicodeString("FAIL: Expected: ")+expected
                    + UnicodeString(" Got: ") + s
                    + UnicodeString( " for locale: ")+ UnicodeString(localeID) );
        }
        if (U_FAILURE(status)){
            errln((UnicodeString)"FAIL: Status " + (int32_t)status);
        }
        delete currencyFmt;
    }
}

// -------------------------------------

/**
 * Test the Currency object handling, new as of ICU 2.2.
 */
void NumberFormatTest::TestCurrencyObject() {
    UErrorCode ec = U_ZERO_ERROR;
    NumberFormat* fmt =
        NumberFormat::createCurrencyInstance(Locale::getUS(), ec);

    if (U_FAILURE(ec)) {
        dataerrln("FAIL: getCurrencyInstance(US) - %s", u_errorName(ec));
        delete fmt;
        return;
    }

    Locale null("", "", "");

    expectCurrency(*fmt, null, 1234.56, "$1,234.56");

    expectCurrency(*fmt, Locale::getFrance(),
                   1234.56, CharsToUnicodeString("\\u20AC1,234.56")); // Euro

    expectCurrency(*fmt, Locale::getJapan(),
                   1234.56, CharsToUnicodeString("\\u00A51,235")); // Yen

    expectCurrency(*fmt, Locale("fr", "CH", ""),
                   1234.56, "CHF 1,234.56"); // no more 0.05 rounding here, see cldrbug 5548

    expectCurrency(*fmt, Locale::getUS(),
                   1234.56, "$1,234.56");

    delete fmt;
    fmt = NumberFormat::createCurrencyInstance(Locale::getFrance(), ec);

    if (U_FAILURE(ec)) {
        errln("FAIL: getCurrencyInstance(FRANCE)");
        delete fmt;
        return;
    }

    expectCurrency(*fmt, null, 1234.56, CharsToUnicodeString("1\\u202F234,56 \\u20AC"));

    expectCurrency(*fmt, Locale::getJapan(),
                   1234.56, CharsToUnicodeString("1\\u202F235 JPY")); // Yen

    expectCurrency(*fmt, Locale("fr", "CH", ""),
                   1234.56, CharsToUnicodeString("1\\u202F234,56 CHF")); // no more 0.05 rounding here, see cldrbug 5548

    expectCurrency(*fmt, Locale::getUS(),
                   1234.56, CharsToUnicodeString("1\\u202F234,56 $US"));

    expectCurrency(*fmt, Locale::getFrance(),
                   1234.56, CharsToUnicodeString("1\\u202F234,56 \\u20AC")); // Euro

    delete fmt;
}

// -------------------------------------

/**
 * Do rudimentary testing of parsing.
 */
void
NumberFormatTest::TestParse(void)
{
    UErrorCode status = U_ZERO_ERROR;
    UnicodeString arg("0");
    DecimalFormat* format = new DecimalFormat("00", status);
    //try {
        Formattable n; format->parse(arg, n, status);
        logln((UnicodeString)"parse(" + arg + ") = " + n.getLong());
        if (n.getType() != Formattable::kLong ||
            n.getLong() != 0) errln((UnicodeString)"FAIL: Expected 0");
    delete format;
    if (U_FAILURE(status)) errcheckln(status, (UnicodeString)"FAIL: Status " + u_errorName(status));
    //}
    //catch(Exception e) {
    //    errln((UnicodeString)"Exception caught: " + e);
    //}
}

// -------------------------------------

static const char *lenientAffixTestCases[] = {
        "(1)",
        "( 1)",
        "(1 )",
        "( 1 )"
};

static const char *lenientMinusTestCases[] = {
    "-5",
    "\\u22125",
    "\\u27965"
};

static const char *lenientCurrencyTestCases[] = {
        "$1,000",
        "$ 1,000",
        "$1000",
        "$ 1000",
        "$1 000.00",
        "$ 1 000.00",
        "$ 1\\u00A0000.00",
        "1000.00"
};

// changed from () to - per cldrbug 5674
static const char *lenientNegativeCurrencyTestCases[] = {
        "-$1,000",
        "-$ 1,000",
        "-$1000",
        "-$ 1000",
        "-$1 000.00",
        "-$ 1 000.00",
        "- $ 1,000.00 ",
        "-$ 1\\u00A0000.00",
        "-1000.00"
};

static const char *lenientPercentTestCases[] = {
        "25%",
        " 25%",
        " 25 %",
    	"25 %",
		"25\\u00A0%",
		"25"
};

static const char *lenientNegativePercentTestCases[] = {
		"-25%",
		" -25%",
		" - 25%",
		"- 25 %",
		" - 25 %",
		"-25 %",
		"-25\\u00A0%",
		"-25",
		"- 25"
};

static const char *strictFailureTestCases[] = {
		" 1000",
		"10,00",
		"1,000,.0"
};

/**
 * Test lenient parsing.
 */
void
NumberFormatTest::TestLenientParse(void)
{
    UErrorCode status = U_ZERO_ERROR;
    DecimalFormat *format = new DecimalFormat("(#,##0)", status);
    Formattable n;

    if (format == NULL || U_FAILURE(status)) {
        dataerrln("Unable to create DecimalFormat (#,##0) - %s", u_errorName(status));
    } else {
        format->setLenient(TRUE);
        for (int32_t t = 0; t < UPRV_LENGTHOF (lenientAffixTestCases); t += 1) {
        	UnicodeString testCase = ctou(lenientAffixTestCases[t]);

            format->parse(testCase, n, status);
            logln((UnicodeString)"parse(" + testCase + ") = " + n.getLong());

            if (U_FAILURE(status) || n.getType() != Formattable::kLong ||
            	n.getLong() != 1) {
            	dataerrln((UnicodeString)"Lenient parse failed for \"" + (UnicodeString) lenientAffixTestCases[t]
                      + (UnicodeString) "\"; error code = " + u_errorName(status));
            	status = U_ZERO_ERROR;
            }
       }
       delete format;
    }

    Locale en_US("en_US");
    Locale sv_SE("sv_SE");

    NumberFormat *mFormat = NumberFormat::createInstance(sv_SE, UNUM_DECIMAL, status);

    if (mFormat == NULL || U_FAILURE(status)) {
        dataerrln("Unable to create NumberFormat (sv_SE, UNUM_DECIMAL) - %s", u_errorName(status));
    } else {
        mFormat->setLenient(TRUE);
        for (int32_t t = 0; t < UPRV_LENGTHOF(lenientMinusTestCases); t += 1) {
            UnicodeString testCase = ctou(lenientMinusTestCases[t]);

            mFormat->parse(testCase, n, status);
            logln((UnicodeString)"parse(" + testCase + ") = " + n.getLong());

            if (U_FAILURE(status) || n.getType() != Formattable::kLong || n.getLong() != -5) {
                errln((UnicodeString)"Lenient parse failed for \"" + (UnicodeString) lenientMinusTestCases[t]
                      + (UnicodeString) "\"; error code = " + u_errorName(status));
                status = U_ZERO_ERROR;
            }
        }
        delete mFormat;
    }

    mFormat = NumberFormat::createInstance(en_US, UNUM_DECIMAL, status);

    if (mFormat == NULL || U_FAILURE(status)) {
        dataerrln("Unable to create NumberFormat (en_US, UNUM_DECIMAL) - %s", u_errorName(status));
    } else {
        mFormat->setLenient(TRUE);
        for (int32_t t = 0; t < UPRV_LENGTHOF(lenientMinusTestCases); t += 1) {
            UnicodeString testCase = ctou(lenientMinusTestCases[t]);

            mFormat->parse(testCase, n, status);
            logln((UnicodeString)"parse(" + testCase + ") = " + n.getLong());

            if (U_FAILURE(status) || n.getType() != Formattable::kLong || n.getLong() != -5) {
                errln((UnicodeString)"Lenient parse failed for \"" + (UnicodeString) lenientMinusTestCases[t]
                      + (UnicodeString) "\"; error code = " + u_errorName(status));
                status = U_ZERO_ERROR;
            }
        }
        delete mFormat;
    }

    NumberFormat *cFormat = NumberFormat::createInstance(en_US, UNUM_CURRENCY, status);

    if (cFormat == NULL || U_FAILURE(status)) {
        dataerrln("Unable to create NumberFormat (en_US, UNUM_CURRENCY) - %s", u_errorName(status));
    } else {
        cFormat->setLenient(TRUE);
        for (int32_t t = 0; t < UPRV_LENGTHOF (lenientCurrencyTestCases); t += 1) {
        	UnicodeString testCase = ctou(lenientCurrencyTestCases[t]);

            cFormat->parse(testCase, n, status);
            logln((UnicodeString)"parse(" + testCase + ") = " + n.getLong());

            if (U_FAILURE(status) ||n.getType() != Formattable::kLong ||
            	n.getLong() != 1000) {
            	errln((UnicodeString)"Lenient parse failed for \"" + (UnicodeString) lenientCurrencyTestCases[t]
                      + (UnicodeString) "\"; error code = " + u_errorName(status));
            	status = U_ZERO_ERROR;
            }
        }

        for (int32_t t = 0; t < UPRV_LENGTHOF (lenientNegativeCurrencyTestCases); t += 1) {
        	UnicodeString testCase = ctou(lenientNegativeCurrencyTestCases[t]);

            cFormat->parse(testCase, n, status);
            logln((UnicodeString)"parse(" + testCase + ") = " + n.getLong());

            if (U_FAILURE(status) ||n.getType() != Formattable::kLong ||
            	n.getLong() != -1000) {
            	errln((UnicodeString)"Lenient parse failed for \"" + (UnicodeString) lenientNegativeCurrencyTestCases[t]
                      + (UnicodeString) "\"; error code = " + u_errorName(status));
            	status = U_ZERO_ERROR;
            }
        }

        delete cFormat;
    }

    NumberFormat *pFormat = NumberFormat::createPercentInstance(en_US, status);

    if (pFormat == NULL || U_FAILURE(status)) {
        dataerrln("Unable to create NumberFormat::createPercentInstance (en_US) - %s", u_errorName(status));
    } else {
        pFormat->setLenient(TRUE);
        for (int32_t t = 0; t < UPRV_LENGTHOF (lenientPercentTestCases); t += 1) {
        	UnicodeString testCase = ctou(lenientPercentTestCases[t]);

        	pFormat->parse(testCase, n, status);
            logln((UnicodeString)"parse(" + testCase + ") = " + n.getDouble());

            if (U_FAILURE(status) ||n.getType() != Formattable::kDouble ||
            	n.getDouble() != 0.25) {
            	errln((UnicodeString)"Lenient parse failed for \"" + (UnicodeString) lenientPercentTestCases[t]
                      + (UnicodeString) "\"; error code = " + u_errorName(status)
                      + "; got: " + n.getDouble(status));
            	status = U_ZERO_ERROR;
            }
        }

        for (int32_t t = 0; t < UPRV_LENGTHOF (lenientNegativePercentTestCases); t += 1) {
        	UnicodeString testCase = ctou(lenientNegativePercentTestCases[t]);

        	pFormat->parse(testCase, n, status);
            logln((UnicodeString)"parse(" + testCase + ") = " + n.getDouble());

            if (U_FAILURE(status) ||n.getType() != Formattable::kDouble ||
            	n.getDouble() != -0.25) {
            	errln((UnicodeString)"Lenient parse failed for \"" + (UnicodeString) lenientNegativePercentTestCases[t]
                      + (UnicodeString) "\"; error code = " + u_errorName(status)
                      + "; got: " + n.getDouble(status));
            	status = U_ZERO_ERROR;
            }
        }

        delete pFormat;
    }

   // Test cases that should fail with a strict parse and pass with a
   // lenient parse.
   NumberFormat *nFormat = NumberFormat::createInstance(en_US, status);

   if (nFormat == NULL || U_FAILURE(status)) {
       dataerrln("Unable to create NumberFormat (en_US) - %s", u_errorName(status));
   } else {
       // first, make sure that they fail with a strict parse
       for (int32_t t = 0; t < UPRV_LENGTHOF(strictFailureTestCases); t += 1) {
	       UnicodeString testCase = ctou(strictFailureTestCases[t]);

	       nFormat->parse(testCase, n, status);
	       logln((UnicodeString)"parse(" + testCase + ") = " + n.getLong());

	       if (! U_FAILURE(status)) {
		       errln((UnicodeString)"Strict Parse succeeded for \"" + (UnicodeString) strictFailureTestCases[t]
                     + (UnicodeString) "\"; error code = " + u_errorName(status));
	       }

	       status = U_ZERO_ERROR;
       }

       // then, make sure that they pass with a lenient parse
       nFormat->setLenient(TRUE);
       for (int32_t t = 0; t < UPRV_LENGTHOF(strictFailureTestCases); t += 1) {
	       UnicodeString testCase = ctou(strictFailureTestCases[t]);

	       nFormat->parse(testCase, n, status);
	       logln((UnicodeString)"parse(" + testCase + ") = " + n.getLong());

	       if (U_FAILURE(status) ||n.getType() != Formattable::kLong ||
	            	n.getLong() != 1000) {
		       errln((UnicodeString)"Lenient parse failed for \"" + (UnicodeString) strictFailureTestCases[t]
                     + (UnicodeString) "\"; error code = " + u_errorName(status));
		       status = U_ZERO_ERROR;
	       }
       }

       delete nFormat;
   }
}

// -------------------------------------

/**
 * Test proper rounding by the format method.
 */
void
NumberFormatTest::TestRounding487(void)
{
    UErrorCode status = U_ZERO_ERROR;
    NumberFormat *nf = NumberFormat::createInstance(status);
    if (U_FAILURE(status)) {
        dataerrln("Error calling NumberFormat::createInstance()");
        return;
    }

    roundingTest(*nf, 0.00159999, 4, "0.0016");
    roundingTest(*nf, 0.00995, 4, "0.01");

    roundingTest(*nf, 12.3995, 3, "12.4");

    roundingTest(*nf, 12.4999, 0, "12");
    roundingTest(*nf, - 19.5, 0, "-20");
    delete nf;
    if (U_FAILURE(status)) errln((UnicodeString)"FAIL: Status " + (int32_t)status);
}

/**
 * Test the functioning of the secondary grouping value.
 */
void NumberFormatTest::TestSecondaryGrouping(void) {
    UErrorCode status = U_ZERO_ERROR;
    DecimalFormatSymbols US(Locale::getUS(), status);
    CHECK(status, "DecimalFormatSymbols ct");

    DecimalFormat f("#,##,###", US, status);
    CHECK(status, "DecimalFormat ct");

    expect2(f, (int32_t)123456789L, "12,34,56,789");
    expectPat(f, "#,##,##0");
    f.applyPattern("#,###", status);
    CHECK(status, "applyPattern");

    f.setSecondaryGroupingSize(4);
    expect2(f, (int32_t)123456789L, "12,3456,789");
    expectPat(f, "#,####,##0");
    NumberFormat *g = NumberFormat::createInstance(Locale("hi", "IN"), status);
    CHECK_DATA(status, "createInstance(hi_IN)");

    UnicodeString out;
    int32_t l = (int32_t)1876543210L;
    g->format(l, out);
    delete g;
    // expect "1,87,65,43,210", but with Hindi digits
    //         01234567890123
    UBool ok = TRUE;
    if (out.length() != 14) {
        ok = FALSE;
    } else {
        for (int32_t i=0; i<out.length(); ++i) {
            UBool expectGroup = FALSE;
            switch (i) {
            case 1:
            case 4:
            case 7:
            case 10:
                expectGroup = TRUE;
                break;
            }
            // Later -- fix this to get the actual grouping
            // character from the resource bundle.
            UBool isGroup = (out.charAt(i) == 0x002C);
            if (isGroup != expectGroup) {
                ok = FALSE;
                break;
            }
        }
    }
    if (!ok) {
        errln((UnicodeString)"FAIL  Expected " + l +
              " x hi_IN -> \"1,87,65,43,210\" (with Hindi digits), got \"" +
              escape(out) + "\"");
    } else {
        logln((UnicodeString)"Ok    " + l +
              " x hi_IN -> \"" +
              escape(out) + "\"");
    }
}

void NumberFormatTest::TestWhiteSpaceParsing(void) {
    UErrorCode ec = U_ZERO_ERROR;
    DecimalFormatSymbols US(Locale::getUS(), ec);
    DecimalFormat fmt("a  b#0c  ", US, ec);
    if (U_FAILURE(ec)) {
        errcheckln(ec, "FAIL: Constructor - %s", u_errorName(ec));
        return;
    }
    // From ICU 62, flexible whitespace needs lenient mode
    fmt.setLenient(TRUE);
    int32_t n = 1234;
    expect(fmt, "a b1234c ", n);
    expect(fmt, "a   b1234c   ", n);
}

/**
 * Test currencies whose display name is a ChoiceFormat.
 */
void NumberFormatTest::TestComplexCurrency() {

//    UErrorCode ec = U_ZERO_ERROR;
//    Locale loc("kn", "IN", "");
//    NumberFormat* fmt = NumberFormat::createCurrencyInstance(loc, ec);
//    if (U_SUCCESS(ec)) {
//        expect2(*fmt, 1.0, CharsToUnicodeString("Re.\\u00A01.00"));
//        Use .00392625 because that's 2^-8.  Any value less than 0.005 is fine.
//        expect(*fmt, 1.00390625, CharsToUnicodeString("Re.\\u00A01.00")); // tricky
//        expect2(*fmt, 12345678.0, CharsToUnicodeString("Rs.\\u00A01,23,45,678.00"));
//        expect2(*fmt, 0.5, CharsToUnicodeString("Rs.\\u00A00.50"));
//        expect2(*fmt, -1.0, CharsToUnicodeString("-Re.\\u00A01.00"));
//        expect2(*fmt, -10.0, CharsToUnicodeString("-Rs.\\u00A010.00"));
//    } else {
//        errln("FAIL: getCurrencyInstance(kn_IN)");
//    }
//    delete fmt;

}

// -------------------------------------

void
NumberFormatTest::roundingTest(NumberFormat& nf, double x, int32_t maxFractionDigits, const char* expected)
{
    nf.setMaximumFractionDigits(maxFractionDigits);
    UnicodeString out; nf.format(x, out);
    logln((UnicodeString)"" + x + " formats with " + maxFractionDigits + " fractional digits to " + out);
    if (!(out==expected)) errln((UnicodeString)"FAIL: Expected " + expected);
}

/**
 * Upgrade to alphaWorks
 */
void NumberFormatTest::TestExponent(void) {
    UErrorCode status = U_ZERO_ERROR;
    DecimalFormatSymbols US(Locale::getUS(), status);
    CHECK(status, "DecimalFormatSymbols constructor");
    DecimalFormat fmt1(UnicodeString("0.###E0"), US, status);
    CHECK(status, "DecimalFormat(0.###E0)");
    DecimalFormat fmt2(UnicodeString("0.###E+0"), US, status);
    CHECK(status, "DecimalFormat(0.###E+0)");
    int32_t n = 1234;
    expect2(fmt1, n, "1.234E3");
    expect2(fmt2, n, "1.234E+3");
    expect(fmt1, "1.234E+3", n); // Either format should parse "E+3"
}

/**
 * Upgrade to alphaWorks
 */
void NumberFormatTest::TestScientific(void) {
    UErrorCode status = U_ZERO_ERROR;
    DecimalFormatSymbols US(Locale::getUS(), status);
    CHECK(status, "DecimalFormatSymbols constructor");

    // Test pattern round-trip
    const char* PAT[] = { "#E0", "0.####E0", "00.000E00", "##0.####E000",
                          "0.###E0;[0.###E0]" };
    int32_t PAT_length = UPRV_LENGTHOF(PAT);
    int32_t DIGITS[] = {
        // min int, max int, min frac, max frac
        1, 1, 0, 0, // "#E0"
        1, 1, 0, 4, // "0.####E0"
        2, 2, 3, 3, // "00.000E00"
        1, 3, 0, 4, // "##0.####E000"
        1, 1, 0, 3, // "0.###E0;[0.###E0]"
    };
    for (int32_t i=0; i<PAT_length; ++i) {
        UnicodeString pat(PAT[i]);
        DecimalFormat df(pat, US, status);
        CHECK(status, "DecimalFormat constructor");
        UnicodeString pat2;
        df.toPattern(pat2);
        if (pat == pat2) {
            logln(UnicodeString("Ok   Pattern rt \"") +
                  pat + "\" -> \"" +
                  pat2 + "\"");
        } else {
            errln(UnicodeString("FAIL Pattern rt \"") +
                  pat + "\" -> \"" +
                  pat2 + "\"");
        }
        // Make sure digit counts match what we expect
        if (df.getMinimumIntegerDigits() != DIGITS[4*i] ||
            df.getMaximumIntegerDigits() != DIGITS[4*i+1] ||
            df.getMinimumFractionDigits() != DIGITS[4*i+2] ||
            df.getMaximumFractionDigits() != DIGITS[4*i+3]) {
            errln(UnicodeString("FAIL \"" + pat +
                                "\" min/max int; min/max frac = ") +
                  df.getMinimumIntegerDigits() + "/" +
                  df.getMaximumIntegerDigits() + ";" +
                  df.getMinimumFractionDigits() + "/" +
                  df.getMaximumFractionDigits() + ", expect " +
                  DIGITS[4*i] + "/" +
                  DIGITS[4*i+1] + ";" +
                  DIGITS[4*i+2] + "/" +
                  DIGITS[4*i+3]);
        }
    }


    // Test the constructor for default locale. We have to
    // manually set the default locale, as there is no
    // guarantee that the default locale has the same
    // scientific format.
    Locale def = Locale::getDefault();
    Locale::setDefault(Locale::getUS(), status);
    expect2(NumberFormat::createScientificInstance(status),
           12345.678901,
           "1.2345678901E4", status);
    Locale::setDefault(def, status);

    expect2(new DecimalFormat("#E0", US, status),
           12345.0,
           "1.2345E4", status);
    expect(new DecimalFormat("0E0", US, status),
           12345.0,
           "1E4", status);
    expect2(NumberFormat::createScientificInstance(Locale::getUS(), status),
           12345.678901,
           "1.2345678901E4", status);
    expect(new DecimalFormat("##0.###E0", US, status),
           12345.0,
           "12.34E3", status);
    expect(new DecimalFormat("##0.###E0", US, status),
           12345.00001,
           "12.35E3", status);
    expect2(new DecimalFormat("##0.####E0", US, status),
           (int32_t) 12345,
           "12.345E3", status);
    expect2(NumberFormat::createScientificInstance(Locale::getFrance(), status),
           12345.678901,
           "1,2345678901E4", status);
    expect(new DecimalFormat("##0.####E0", US, status),
           789.12345e-9,
           "789.12E-9", status);
    expect2(new DecimalFormat("##0.####E0", US, status),
           780.e-9,
           "780E-9", status);
    expect(new DecimalFormat(".###E0", US, status),
           45678.0,
           ".457E5", status);
    expect2(new DecimalFormat(".###E0", US, status),
           (int32_t) 0,
           ".0E0", status);
    /*
    expect(new DecimalFormat[] { new DecimalFormat("#E0", US),
                                 new DecimalFormat("##E0", US),
                                 new DecimalFormat("####E0", US),
                                 new DecimalFormat("0E0", US),
                                 new DecimalFormat("00E0", US),
                                 new DecimalFormat("000E0", US),
                               },
           new Long(45678000),
           new String[] { "4.5678E7",
                          "45.678E6",
                          "4567.8E4",
                          "5E7",
                          "46E6",
                          "457E5",
                        }
           );
    !
    ! Unroll this test into individual tests below...
    !
    */
    expect2(new DecimalFormat("#E0", US, status),
           (int32_t) 45678000, "4.5678E7", status);
    expect2(new DecimalFormat("##E0", US, status),
           (int32_t) 45678000, "45.678E6", status);
    expect2(new DecimalFormat("####E0", US, status),
           (int32_t) 45678000, "4567.8E4", status);
    expect(new DecimalFormat("0E0", US, status),
           (int32_t) 45678000, "5E7", status);
    expect(new DecimalFormat("00E0", US, status),
           (int32_t) 45678000, "46E6", status);
    expect(new DecimalFormat("000E0", US, status),
           (int32_t) 45678000, "457E5", status);
    /*
    expect(new DecimalFormat("###E0", US, status),
           new Object[] { new Double(0.0000123), "12.3E-6",
                          new Double(0.000123), "123E-6",
                          new Double(0.00123), "1.23E-3",
                          new Double(0.0123), "12.3E-3",
                          new Double(0.123), "123E-3",
                          new Double(1.23), "1.23E0",
                          new Double(12.3), "12.3E0",
                          new Double(123), "123E0",
                          new Double(1230), "1.23E3",
                         });
    !
    ! Unroll this test into individual tests below...
    !
    */
    expect2(new DecimalFormat("###E0", US, status),
           0.0000123, "12.3E-6", status);
    expect2(new DecimalFormat("###E0", US, status),
           0.000123, "123E-6", status);
    expect2(new DecimalFormat("###E0", US, status),
           0.00123, "1.23E-3", status);
    expect2(new DecimalFormat("###E0", US, status),
           0.0123, "12.3E-3", status);
    expect2(new DecimalFormat("###E0", US, status),
           0.123, "123E-3", status);
    expect2(new DecimalFormat("###E0", US, status),
           1.23, "1.23E0", status);
    expect2(new DecimalFormat("###E0", US, status),
           12.3, "12.3E0", status);
    expect2(new DecimalFormat("###E0", US, status),
           123.0, "123E0", status);
    expect2(new DecimalFormat("###E0", US, status),
           1230.0, "1.23E3", status);
    /*
    expect(new DecimalFormat("0.#E+00", US, status),
           new Object[] { new Double(0.00012), "1.2E-04",
                          new Long(12000),     "1.2E+04",
                         });
    !
    ! Unroll this test into individual tests below...
    !
    */
    expect2(new DecimalFormat("0.#E+00", US, status),
           0.00012, "1.2E-04", status);
    expect2(new DecimalFormat("0.#E+00", US, status),
           (int32_t) 12000, "1.2E+04", status);
}

/**
 * Upgrade to alphaWorks
 */
void NumberFormatTest::TestPad(void) {
    UErrorCode status = U_ZERO_ERROR;
    DecimalFormatSymbols US(Locale::getUS(), status);
    CHECK(status, "DecimalFormatSymbols constructor");

    expect2(new DecimalFormat("*^##.##", US, status),
           int32_t(0), "^^^^0", status);
    expect2(new DecimalFormat("*^##.##", US, status),
           -1.3, "^-1.3", status);
    expect2(new DecimalFormat("##0.0####E0*_ 'g-m/s^2'", US, status),
           int32_t(0), "0.0E0______ g-m/s^2", status);
    expect(new DecimalFormat("##0.0####E0*_ 'g-m/s^2'", US, status),
           1.0/3, "333.333E-3_ g-m/s^2", status);
    expect2(new DecimalFormat("##0.0####*_ 'g-m/s^2'", US, status),
           int32_t(0), "0.0______ g-m/s^2", status);
    expect(new DecimalFormat("##0.0####*_ 'g-m/s^2'", US, status),
           1.0/3, "0.33333__ g-m/s^2", status);

    // Test padding before a sign
    const char *formatStr = "*x#,###,###,##0.0#;*x(###,###,##0.0#)";
    expect2(new DecimalFormat(formatStr, US, status),
           int32_t(-10),  "xxxxxxxxxx(10.0)", status);
    expect2(new DecimalFormat(formatStr, US, status),
           int32_t(-1000),"xxxxxxx(1,000.0)", status);
    expect2(new DecimalFormat(formatStr, US, status),
           int32_t(-1000000),"xxx(1,000,000.0)", status);
    expect2(new DecimalFormat(formatStr, US, status),
           -100.37,       "xxxxxxxx(100.37)", status);
    expect2(new DecimalFormat(formatStr, US, status),
           -10456.37,     "xxxxx(10,456.37)", status);
    expect2(new DecimalFormat(formatStr, US, status),
           -1120456.37,   "xx(1,120,456.37)", status);
    expect2(new DecimalFormat(formatStr, US, status),
           -112045600.37, "(112,045,600.37)", status);
    expect2(new DecimalFormat(formatStr, US, status),
           -1252045600.37,"(1,252,045,600.37)", status);

    expect2(new DecimalFormat(formatStr, US, status),
           int32_t(10),  "xxxxxxxxxxxx10.0", status);
    expect2(new DecimalFormat(formatStr, US, status),
           int32_t(1000),"xxxxxxxxx1,000.0", status);
    expect2(new DecimalFormat(formatStr, US, status),
           int32_t(1000000),"xxxxx1,000,000.0", status);
    expect2(new DecimalFormat(formatStr, US, status),
           100.37,       "xxxxxxxxxx100.37", status);
    expect2(new DecimalFormat(formatStr, US, status),
           10456.37,     "xxxxxxx10,456.37", status);
    expect2(new DecimalFormat(formatStr, US, status),
           1120456.37,   "xxxx1,120,456.37", status);
    expect2(new DecimalFormat(formatStr, US, status),
           112045600.37, "xx112,045,600.37", status);
    expect2(new DecimalFormat(formatStr, US, status),
           10252045600.37,"10,252,045,600.37", status);


    // Test padding between a sign and a number
    const char *formatStr2 = "#,###,###,##0.0#*x;(###,###,##0.0#*x)";
    expect2(new DecimalFormat(formatStr2, US, status),
           int32_t(-10),  "(10.0xxxxxxxxxx)", status);
    expect2(new DecimalFormat(formatStr2, US, status),
           int32_t(-1000),"(1,000.0xxxxxxx)", status);
    expect2(new DecimalFormat(formatStr2, US, status),
           int32_t(-1000000),"(1,000,000.0xxx)", status);
    expect2(new DecimalFormat(formatStr2, US, status),
           -100.37,       "(100.37xxxxxxxx)", status);
    expect2(new DecimalFormat(formatStr2, US, status),
           -10456.37,     "(10,456.37xxxxx)", status);
    expect2(new DecimalFormat(formatStr2, US, status),
           -1120456.37,   "(1,120,456.37xx)", status);
    expect2(new DecimalFormat(formatStr2, US, status),
           -112045600.37, "(112,045,600.37)", status);
    expect2(new DecimalFormat(formatStr2, US, status),
           -1252045600.37,"(1,252,045,600.37)", status);

    expect2(new DecimalFormat(formatStr2, US, status),
           int32_t(10),  "10.0xxxxxxxxxxxx", status);
    expect2(new DecimalFormat(formatStr2, US, status),
           int32_t(1000),"1,000.0xxxxxxxxx", status);
    expect2(new DecimalFormat(formatStr2, US, status),
           int32_t(1000000),"1,000,000.0xxxxx", status);
    expect2(new DecimalFormat(formatStr2, US, status),
           100.37,       "100.37xxxxxxxxxx", status);
    expect2(new DecimalFormat(formatStr2, US, status),
           10456.37,     "10,456.37xxxxxxx", status);
    expect2(new DecimalFormat(formatStr2, US, status),
           1120456.37,   "1,120,456.37xxxx", status);
    expect2(new DecimalFormat(formatStr2, US, status),
           112045600.37, "112,045,600.37xx", status);
    expect2(new DecimalFormat(formatStr2, US, status),
           10252045600.37,"10,252,045,600.37", status);

    //testing the setPadCharacter(UnicodeString) and getPadCharacterString()
    DecimalFormat fmt("#", US, status);
    CHECK(status, "DecimalFormat constructor");
    UnicodeString padString("P");
    fmt.setPadCharacter(padString);
    expectPad(fmt, "*P##.##", DecimalFormat::kPadBeforePrefix, 5, padString);
    fmt.setPadCharacter((UnicodeString)"^");
    expectPad(fmt, "*^#", DecimalFormat::kPadBeforePrefix, 1, (UnicodeString)"^");
    //commented untill implementation is complete
  /*  fmt.setPadCharacter((UnicodeString)"^^^");
    expectPad(fmt, "*^^^#", DecimalFormat::kPadBeforePrefix, 3, (UnicodeString)"^^^");
    padString.remove();
    padString.append((UChar)0x0061);
    padString.append((UChar)0x0302);
    fmt.setPadCharacter(padString);
    UChar patternChars[]={0x002a, 0x0061, 0x0302, 0x0061, 0x0302, 0x0023, 0x0000};
    UnicodeString pattern(patternChars);
    expectPad(fmt, pattern , DecimalFormat::kPadBeforePrefix, 4, padString);
 */

}

/**
 * Upgrade to alphaWorks
 */
void NumberFormatTest::TestPatterns2(void) {
    UErrorCode status = U_ZERO_ERROR;
    DecimalFormatSymbols US(Locale::getUS(), status);
    CHECK(status, "DecimalFormatSymbols constructor");

    DecimalFormat fmt("#", US, status);
    CHECK(status, "DecimalFormat constructor");

    UChar hat = 0x005E; /*^*/

    expectPad(fmt, "*^#", DecimalFormat::kPadBeforePrefix, 1, hat);
    expectPad(fmt, "$*^#", DecimalFormat::kPadAfterPrefix, 2, hat);
    expectPad(fmt, "#*^", DecimalFormat::kPadBeforeSuffix, 1, hat);
    expectPad(fmt, "#$*^", DecimalFormat::kPadAfterSuffix, 2, hat);
    expectPad(fmt, "$*^$#", ILLEGAL);
    expectPad(fmt, "#$*^$", ILLEGAL);
    expectPad(fmt, "'pre'#,##0*x'post'", DecimalFormat::kPadBeforeSuffix,
              12, (UChar)0x0078 /*x*/);
    expectPad(fmt, "''#0*x", DecimalFormat::kPadBeforeSuffix,
              3, (UChar)0x0078 /*x*/);
    expectPad(fmt, "'I''ll'*a###.##", DecimalFormat::kPadAfterPrefix,
              10, (UChar)0x0061 /*a*/);

    fmt.applyPattern("AA#,##0.00ZZ", status);
    CHECK(status, "applyPattern");
    fmt.setPadCharacter(hat);

    fmt.setFormatWidth(10);

    fmt.setPadPosition(DecimalFormat::kPadBeforePrefix);
    expectPat(fmt, "*^AA#,##0.00ZZ");

    fmt.setPadPosition(DecimalFormat::kPadBeforeSuffix);
    expectPat(fmt, "AA#,##0.00*^ZZ");

    fmt.setPadPosition(DecimalFormat::kPadAfterSuffix);
    expectPat(fmt, "AA#,##0.00ZZ*^");

    //            12  3456789012
    UnicodeString exp("AA*^#,##0.00ZZ", "");
    fmt.setFormatWidth(12);
    fmt.setPadPosition(DecimalFormat::kPadAfterPrefix);
    expectPat(fmt, exp);

    fmt.setFormatWidth(13);
    //              12  34567890123
    expectPat(fmt, "AA*^##,##0.00ZZ");

    fmt.setFormatWidth(14);
    //              12  345678901234
    expectPat(fmt, "AA*^###,##0.00ZZ");

    fmt.setFormatWidth(15);
    //              12  3456789012345
    expectPat(fmt, "AA*^####,##0.00ZZ"); // This is the interesting case

    fmt.setFormatWidth(16);
    //              12  34567890123456
    expectPat(fmt, "AA*^#####,##0.00ZZ");
}

void NumberFormatTest::TestSurrogateSupport(void) {
    UErrorCode status = U_ZERO_ERROR;
    DecimalFormatSymbols custom(Locale::getUS(), status);
    CHECK(status, "DecimalFormatSymbols constructor");

    custom.setSymbol(DecimalFormatSymbols::kDecimalSeparatorSymbol, "decimal");
    custom.setSymbol(DecimalFormatSymbols::kPlusSignSymbol, "plus");
    custom.setSymbol(DecimalFormatSymbols::kMinusSignSymbol, " minus ");
    custom.setSymbol(DecimalFormatSymbols::kExponentialSymbol, "exponent");

    UnicodeString patternStr("*\\U00010000##.##", "");
    patternStr = patternStr.unescape();
    UnicodeString expStr("\\U00010000\\U00010000\\U00010000\\U000100000", "");
    expStr = expStr.unescape();
    expect2(new DecimalFormat(patternStr, custom, status),
           int32_t(0), expStr, status);

    status = U_ZERO_ERROR;
    expect2(new DecimalFormat("*^##.##", custom, status),
           int32_t(0), "^^^^0", status);
    status = U_ZERO_ERROR;
    expect2(new DecimalFormat("##.##", custom, status),
           -1.3, " minus 1decimal3", status);
    status = U_ZERO_ERROR;
    expect2(new DecimalFormat("##0.0####E0 'g-m/s^2'", custom, status),
           int32_t(0), "0decimal0exponent0 g-m/s^2", status);
    status = U_ZERO_ERROR;
    expect(new DecimalFormat("##0.0####E0 'g-m/s^2'", custom, status),
           1.0/3, "333decimal333exponent minus 3 g-m/s^2", status);
    status = U_ZERO_ERROR;
    expect2(new DecimalFormat("##0.0#### 'g-m/s^2'", custom, status),
           int32_t(0), "0decimal0 g-m/s^2", status);
    status = U_ZERO_ERROR;
    expect(new DecimalFormat("##0.0#### 'g-m/s^2'", custom, status),
           1.0/3, "0decimal33333 g-m/s^2", status);

    UnicodeString zero((UChar32)0x10000);
    UnicodeString one((UChar32)0x10001);
    UnicodeString two((UChar32)0x10002);
    UnicodeString five((UChar32)0x10005);
    custom.setSymbol(DecimalFormatSymbols::kZeroDigitSymbol, zero);
    custom.setSymbol(DecimalFormatSymbols::kOneDigitSymbol, one);
    custom.setSymbol(DecimalFormatSymbols::kTwoDigitSymbol, two);
    custom.setSymbol(DecimalFormatSymbols::kFiveDigitSymbol, five);
    expStr = UnicodeString("\\U00010001decimal\\U00010002\\U00010005\\U00010000", "");
    expStr = expStr.unescape();
    status = U_ZERO_ERROR;
    expect2(new DecimalFormat("##0.000", custom, status),
           1.25, expStr, status);

    custom.setSymbol(DecimalFormatSymbols::kZeroDigitSymbol, (UChar)0x30);
    custom.setSymbol(DecimalFormatSymbols::kCurrencySymbol, "units of money");
    custom.setSymbol(DecimalFormatSymbols::kMonetarySeparatorSymbol, "money separator");
    patternStr = UNICODE_STRING_SIMPLE("0.00 \\u00A4' in your bank account'");
    patternStr = patternStr.unescape();
    expStr = UnicodeString(" minus 20money separator00 units of money in your bank account", "");
    status = U_ZERO_ERROR;
    expect2(new DecimalFormat(patternStr, custom, status),
           int32_t(-20), expStr, status);

    custom.setSymbol(DecimalFormatSymbols::kPercentSymbol, "percent");
    patternStr = "'You''ve lost ' -0.00 %' of your money today'";
    patternStr = patternStr.unescape();
    expStr = UnicodeString(" minus You've lost   minus 2000decimal00 percent of your money today", "");
    status = U_ZERO_ERROR;
    expect2(new DecimalFormat(patternStr, custom, status),
           int32_t(-20), expStr, status);
}

void NumberFormatTest::TestCurrencyPatterns(void) {
    int32_t i, locCount;
    const Locale* locs = NumberFormat::getAvailableLocales(locCount);
    for (i=0; i<locCount; ++i) {
        UErrorCode ec = U_ZERO_ERROR;
        NumberFormat* nf = NumberFormat::createCurrencyInstance(locs[i], ec);
        if (U_FAILURE(ec)) {
            errln("FAIL: Can't create NumberFormat(%s) - %s", locs[i].getName(), u_errorName(ec));
        } else {
            // Make sure currency formats do not have a variable number
            // of fraction digits
            int32_t min = nf->getMinimumFractionDigits();
            int32_t max = nf->getMaximumFractionDigits();
            if (min != max) {
                UnicodeString a, b;
                nf->format(1.0, a);
                nf->format(1.125, b);
                errln((UnicodeString)"FAIL: " + locs[i].getName() +
                      " min fraction digits != max fraction digits; "
                      "x 1.0 => " + escape(a) +
                      "; x 1.125 => " + escape(b));
            }

            // Make sure EURO currency formats have exactly 2 fraction digits
            DecimalFormat* df = dynamic_cast<DecimalFormat*>(nf);
            if (df != NULL) {
                if (u_strcmp(EUR, df->getCurrency()) == 0) {
                    if (min != 2 || max != 2) {
                        UnicodeString a;
                        nf->format(1.0, a);
                        errln((UnicodeString)"FAIL: " + locs[i].getName() +
                              " is a EURO format but it does not have 2 fraction digits; "
                              "x 1.0 => " +
                              escape(a));
                    }
                }
            }
        }
        delete nf;
    }
}

void NumberFormatTest::TestRegCurrency(void) {
#if !UCONFIG_NO_SERVICE
    UErrorCode status = U_ZERO_ERROR;
    UChar USD[4];
    ucurr_forLocale("en_US", USD, 4, &status);
    UChar YEN[4];
    ucurr_forLocale("ja_JP", YEN, 4, &status);
    UChar TMP[4];
    static const UChar QQQ[] = {0x51, 0x51, 0x51, 0};
    if(U_FAILURE(status)) {
        errcheckln(status, "Unable to get currency for locale, error %s", u_errorName(status));
        return;
    }

    UCurrRegistryKey enkey = ucurr_register(YEN, "en_US", &status);
    UCurrRegistryKey enUSEUROkey = ucurr_register(QQQ, "en_US_EURO", &status);

    ucurr_forLocale("en_US", TMP, 4, &status);
    if (u_strcmp(YEN, TMP) != 0) {
        errln("FAIL: didn't return YEN registered for en_US");
    }

    ucurr_forLocale("en_US_EURO", TMP, 4, &status);
    if (u_strcmp(QQQ, TMP) != 0) {
        errln("FAIL: didn't return QQQ for en_US_EURO");
    }

    int32_t fallbackLen = ucurr_forLocale("en_XX_BAR", TMP, 4, &status);
    if (fallbackLen) {
        errln("FAIL: tried to fallback en_XX_BAR");
    }
    status = U_ZERO_ERROR; // reset

    if (!ucurr_unregister(enkey, &status)) {
        errln("FAIL: couldn't unregister enkey");
    }

    ucurr_forLocale("en_US", TMP, 4, &status);
    if (u_strcmp(USD, TMP) != 0) {
        errln("FAIL: didn't return USD for en_US after unregister of en_US");
    }
    status = U_ZERO_ERROR; // reset

    ucurr_forLocale("en_US_EURO", TMP, 4, &status);
    if (u_strcmp(QQQ, TMP) != 0) {
        errln("FAIL: didn't return QQQ for en_US_EURO after unregister of en_US");
    }

    ucurr_forLocale("en_US_BLAH", TMP, 4, &status);
    if (u_strcmp(USD, TMP) != 0) {
        errln("FAIL: could not find USD for en_US_BLAH after unregister of en");
    }
    status = U_ZERO_ERROR; // reset

    if (!ucurr_unregister(enUSEUROkey, &status)) {
        errln("FAIL: couldn't unregister enUSEUROkey");
    }

    ucurr_forLocale("en_US_EURO", TMP, 4, &status);
    if (u_strcmp(EUR, TMP) != 0) {
        errln("FAIL: didn't return EUR for en_US_EURO after unregister of en_US_EURO");
    }
    status = U_ZERO_ERROR; // reset
#endif
}

void NumberFormatTest::TestCurrencyNames(void) {
    // Do a basic check of getName()
    // USD { "US$", "US Dollar"            } // 04/04/1792-
    UErrorCode ec = U_ZERO_ERROR;
    static const UChar USD[] = {0x55, 0x53, 0x44, 0}; /*USD*/
    static const UChar USX[] = {0x55, 0x53, 0x58, 0}; /*USX*/
    static const UChar CAD[] = {0x43, 0x41, 0x44, 0}; /*CAD*/
    static const UChar ITL[] = {0x49, 0x54, 0x4C, 0}; /*ITL*/
    UBool isChoiceFormat;
    int32_t len;
    const UBool possibleDataError = TRUE;
    // Warning: HARD-CODED LOCALE DATA in this test.  If it fails, CHECK
    // THE LOCALE DATA before diving into the code.
    assertEquals("USD.getName(SYMBOL_NAME, en)",
                 UnicodeString("$"),
                 UnicodeString(ucurr_getName(USD, "en",
                                             UCURR_SYMBOL_NAME,
                                             &isChoiceFormat, &len, &ec)),
                                             possibleDataError);
    assertEquals("USD.getName(NARROW_SYMBOL_NAME, en)",
                 UnicodeString("$"),
                 UnicodeString(ucurr_getName(USD, "en",
                                             UCURR_NARROW_SYMBOL_NAME,
                                             &isChoiceFormat, &len, &ec)),
                                             possibleDataError);
    assertEquals("USD.getName(LONG_NAME, en)",
                 UnicodeString("US Dollar"),
                 UnicodeString(ucurr_getName(USD, "en",
                                             UCURR_LONG_NAME,
                                             &isChoiceFormat, &len, &ec)),
                                             possibleDataError);
    assertEquals("CAD.getName(SYMBOL_NAME, en)",
                 UnicodeString("CA$"),
                 UnicodeString(ucurr_getName(CAD, "en",
                                             UCURR_SYMBOL_NAME,
                                             &isChoiceFormat, &len, &ec)),
                                             possibleDataError);
    assertEquals("CAD.getName(NARROW_SYMBOL_NAME, en)",
                 UnicodeString("$"),
                 UnicodeString(ucurr_getName(CAD, "en",
                                             UCURR_NARROW_SYMBOL_NAME,
                                             &isChoiceFormat, &len, &ec)),
                                             possibleDataError);
    assertEquals("CAD.getName(SYMBOL_NAME, en_CA)",
                 UnicodeString("$"),
                 UnicodeString(ucurr_getName(CAD, "en_CA",
                                             UCURR_SYMBOL_NAME,
                                             &isChoiceFormat, &len, &ec)),
                                             possibleDataError);
    assertEquals("USD.getName(SYMBOL_NAME, en_CA)",
                 UnicodeString("US$"),
                 UnicodeString(ucurr_getName(USD, "en_CA",
                                             UCURR_SYMBOL_NAME,
                                             &isChoiceFormat, &len, &ec)),
                                             possibleDataError);
    assertEquals("USD.getName(NARROW_SYMBOL_NAME, en_CA)",
                 UnicodeString("$"),
                 UnicodeString(ucurr_getName(USD, "en_CA",
                                             UCURR_NARROW_SYMBOL_NAME,
                                             &isChoiceFormat, &len, &ec)),
                                             possibleDataError);
    assertEquals("USD.getName(SYMBOL_NAME) in en_NZ",
                 UnicodeString("US$"),
                 UnicodeString(ucurr_getName(USD, "en_NZ",
                                             UCURR_SYMBOL_NAME,
                                             &isChoiceFormat, &len, &ec)),
                                             possibleDataError);
    assertEquals("CAD.getName(SYMBOL_NAME)",
                 UnicodeString("CA$"),
                 UnicodeString(ucurr_getName(CAD, "en_NZ",
                                             UCURR_SYMBOL_NAME,
                                             &isChoiceFormat, &len, &ec)),
                                             possibleDataError);
    assertEquals("USX.getName(SYMBOL_NAME)",
                 UnicodeString("USX"),
                 UnicodeString(ucurr_getName(USX, "en_US",
                                             UCURR_SYMBOL_NAME,
                                             &isChoiceFormat, &len, &ec)),
                                             possibleDataError);
    assertEquals("USX.getName(NARROW_SYMBOL_NAME)",
                 UnicodeString("USX"),
                 UnicodeString(ucurr_getName(USX, "en_US",
                                             UCURR_NARROW_SYMBOL_NAME,
                                             &isChoiceFormat, &len, &ec)),
                                             possibleDataError);
    assertEquals("USX.getName(LONG_NAME)",
                 UnicodeString("USX"),
                 UnicodeString(ucurr_getName(USX, "en_US",
                                             UCURR_LONG_NAME,
                                             &isChoiceFormat, &len, &ec)),
                                             possibleDataError);
    assertSuccess("ucurr_getName", ec);

    ec = U_ZERO_ERROR;

    // Test that a default or fallback warning is being returned. JB 4239.
    ucurr_getName(CAD, "es_ES", UCURR_LONG_NAME, &isChoiceFormat,
                            &len, &ec);
    assertTrue("ucurr_getName (es_ES fallback)",
                    U_USING_FALLBACK_WARNING == ec, TRUE, possibleDataError);

    ucurr_getName(CAD, "zh_TW", UCURR_LONG_NAME, &isChoiceFormat,
                            &len, &ec);
    assertTrue("ucurr_getName (zh_TW fallback)",
                    U_USING_FALLBACK_WARNING == ec, TRUE, possibleDataError);

    ucurr_getName(CAD, "en_US", UCURR_LONG_NAME, &isChoiceFormat,
                            &len, &ec);
    assertTrue("ucurr_getName (en_US default)",
                    U_USING_DEFAULT_WARNING == ec || U_USING_FALLBACK_WARNING == ec, TRUE);

    ucurr_getName(CAD, "ti", UCURR_LONG_NAME, &isChoiceFormat,
                            &len, &ec);
    assertTrue("ucurr_getName (ti default)",
                    U_USING_DEFAULT_WARNING == ec, TRUE);

    // Test that a default warning is being returned when falling back to root. JB 4536.
    ucurr_getName(ITL, "cy", UCURR_LONG_NAME, &isChoiceFormat,
                            &len, &ec);
    assertTrue("ucurr_getName (cy default to root)",
                    U_USING_DEFAULT_WARNING == ec, TRUE);

    // TODO add more tests later
}

void NumberFormatTest::TestCurrencyUnit(void){
    UErrorCode ec = U_ZERO_ERROR;
    static const UChar USD[]  = u"USD";
    static const char USD8[]  =  "USD";
    static const UChar BAD[]  = u"???";
    static const UChar BAD2[] = u"??A";
    static const UChar XXX[]  = u"XXX";
    static const char XXX8[]  =  "XXX";
    CurrencyUnit cu(USD, ec);
    assertSuccess("CurrencyUnit", ec);

    assertEquals("getISOCurrency()", USD, cu.getISOCurrency());
    assertEquals("getSubtype()", USD8, cu.getSubtype());

    CurrencyUnit cu2(cu);
    if (!(cu2 == cu)){
        errln("CurrencyUnit copy constructed object should be same");
    }

    CurrencyUnit * cu3 = (CurrencyUnit *)cu.clone();
    if (!(*cu3 == cu)){
        errln("CurrencyUnit cloned object should be same");
    }
    CurrencyUnit bad(BAD, ec);
    assertSuccess("CurrencyUnit", ec);
    if (cu.getIndex() == bad.getIndex()) {
        errln("Indexes of different currencies should differ.");
    }
    CurrencyUnit bad2(BAD2, ec);
    assertSuccess("CurrencyUnit", ec);
    if (bad2.getIndex() != bad.getIndex()) {
        errln("Indexes of unrecognized currencies should be the same.");
    }
    if (bad == bad2) {
        errln("Different unrecognized currencies should not be equal.");
    }
    bad = bad2;
    if (bad != bad2) {
        errln("Currency unit assignment should be the same.");
    }
    delete cu3;

    // Test default constructor
    CurrencyUnit def;
    assertEquals("Default currency", XXX, def.getISOCurrency());
    assertEquals("Default currency as subtype", XXX8, def.getSubtype());

    // Test slicing
    MeasureUnit sliced1 = cu;
    MeasureUnit sliced2 = cu;
    assertEquals("Subtype after slicing 1", USD8, sliced1.getSubtype());
    assertEquals("Subtype after slicing 2", USD8, sliced2.getSubtype());
    CurrencyUnit restored1(sliced1, ec);
    CurrencyUnit restored2(sliced2, ec);
    assertSuccess("Restoring from MeasureUnit", ec);
    assertEquals("Subtype after restoring 1", USD8, restored1.getSubtype());
    assertEquals("Subtype after restoring 2", USD8, restored2.getSubtype());
    assertEquals("ISO Code after restoring 1", USD, restored1.getISOCurrency());
    assertEquals("ISO Code after restoring 2", USD, restored2.getISOCurrency());

    // Test copy constructor failure
    LocalPointer<MeasureUnit> meter(MeasureUnit::createMeter(ec));
    assertSuccess("Creating meter", ec);
    CurrencyUnit failure(*meter, ec);
    assertEquals("Copying from meter should fail", ec, U_ILLEGAL_ARGUMENT_ERROR);
    assertEquals("Copying should not give uninitialized ISO code", u"", failure.getISOCurrency());
}

void NumberFormatTest::TestCurrencyAmount(void){
    UErrorCode ec = U_ZERO_ERROR;
    static const UChar USD[] = {85, 83, 68, 0}; /*USD*/
    CurrencyAmount ca(9, USD, ec);
    assertSuccess("CurrencyAmount", ec);

    CurrencyAmount ca2(ca);
    if (!(ca2 == ca)){
        errln("CurrencyAmount copy constructed object should be same");
    }

    ca2=ca;
    if (!(ca2 == ca)){
        errln("CurrencyAmount assigned object should be same");
    }

    CurrencyAmount *ca3 = (CurrencyAmount *)ca.clone();
    if (!(*ca3 == ca)){
        errln("CurrencyAmount cloned object should be same");
    }
    delete ca3;
}

void NumberFormatTest::TestSymbolsWithBadLocale(void) {
    Locale locDefault;
    static const char *badLocales[] = {
        // length < ULOC_FULLNAME_CAPACITY
        "x-crazy_ZZ_MY_SPECIAL_ADMINISTRATION_REGION_NEEDS_A_SPECIAL_VARIANT_WITH_A_REALLY_REALLY_REALLY_REALLY_REALLY_REALLY_REALLY_LONG_NAME",

        // length > ULOC_FULLNAME_CAPACITY
        "x-crazy_ZZ_MY_SPECIAL_ADMINISTRATION_REGION_NEEDS_A_SPECIAL_VARIANT_WITH_A_REALLY_REALLY_REALLY_REALLY_REALLY_REALLY_REALLY_REALLY_REALLY_REALLY_REALLY_LONG_NAME"
    }; // expect U_USING_DEFAULT_WARNING for both

    unsigned int i;
    for (i = 0; i < UPRV_LENGTHOF(badLocales); i++) {
        const char *localeName = badLocales[i];
        Locale locBad(localeName);
        TEST_ASSERT_TRUE(!locBad.isBogus());
        UErrorCode status = U_ZERO_ERROR;
        UnicodeString intlCurrencySymbol((UChar)0xa4);

        intlCurrencySymbol.append((UChar)0xa4);

        logln("Current locale is %s", Locale::getDefault().getName());
        Locale::setDefault(locBad, status);
        logln("Current locale is %s", Locale::getDefault().getName());
        DecimalFormatSymbols mySymbols(status);
        if (status != U_USING_DEFAULT_WARNING) {
            errln("DecimalFormatSymbols should return U_USING_DEFAULT_WARNING.");
        }
        if (strcmp(mySymbols.getLocale().getName(), locBad.getName()) != 0) {
            errln("DecimalFormatSymbols does not have the right locale.", locBad.getName());
        }
        int symbolEnum = (int)DecimalFormatSymbols::kDecimalSeparatorSymbol;
        for (; symbolEnum < (int)DecimalFormatSymbols::kFormatSymbolCount; symbolEnum++) {
            UnicodeString symbolString = mySymbols.getSymbol((DecimalFormatSymbols::ENumberFormatSymbol)symbolEnum);
            logln(UnicodeString("DecimalFormatSymbols[") + symbolEnum + UnicodeString("] = ") + prettify(symbolString));
            if (symbolString.length() == 0
                && symbolEnum != (int)DecimalFormatSymbols::kGroupingSeparatorSymbol
                && symbolEnum != (int)DecimalFormatSymbols::kMonetaryGroupingSeparatorSymbol)
            {
                errln("DecimalFormatSymbols has an empty string at index %d.", symbolEnum);
            }
        }

        status = U_ZERO_ERROR;
        Locale::setDefault(locDefault, status);
        logln("Current locale is %s", Locale::getDefault().getName());
    }
}

/**
 * Check that adoptDecimalFormatSymbols and setDecimalFormatSymbols
 * behave the same, except for memory ownership semantics. (No
 * version of this test on Java, since Java has only one method.)
 */
void NumberFormatTest::TestAdoptDecimalFormatSymbols(void) {
    UErrorCode ec = U_ZERO_ERROR;
    DecimalFormatSymbols *sym = new DecimalFormatSymbols(Locale::getUS(), ec);
    if (U_FAILURE(ec)) {
        errcheckln(ec, "Fail: DecimalFormatSymbols constructor - %s", u_errorName(ec));
        delete sym;
        return;
    }
    UnicodeString pat(" #,##0.00");
    pat.insert(0, (UChar)0x00A4);
    DecimalFormat fmt(pat, sym, ec);
    if (U_FAILURE(ec)) {
        errln("Fail: DecimalFormat constructor");
        return;
    }

    UnicodeString str;
    fmt.format(2350.75, str);
    if (str == "$ 2,350.75") {
        logln(str);
    } else {
        dataerrln("Fail: " + str + ", expected $ 2,350.75");
    }

    sym = new DecimalFormatSymbols(Locale::getUS(), ec);
    if (U_FAILURE(ec)) {
        errln("Fail: DecimalFormatSymbols constructor");
        delete sym;
        return;
    }
    sym->setSymbol(DecimalFormatSymbols::kCurrencySymbol, "Q");
    fmt.adoptDecimalFormatSymbols(sym);

    str.truncate(0);
    fmt.format(2350.75, str);
    if (str == "Q 2,350.75") {
        logln(str);
    } else {
        dataerrln("Fail: adoptDecimalFormatSymbols -> " + str + ", expected Q 2,350.75");
    }

    sym = new DecimalFormatSymbols(Locale::getUS(), ec);
    if (U_FAILURE(ec)) {
        errln("Fail: DecimalFormatSymbols constructor");
        delete sym;
        return;
    }
    DecimalFormat fmt2(pat, sym, ec);
    if (U_FAILURE(ec)) {
        errln("Fail: DecimalFormat constructor");
        return;
    }

    DecimalFormatSymbols sym2(Locale::getUS(), ec);
    if (U_FAILURE(ec)) {
        errln("Fail: DecimalFormatSymbols constructor");
        return;
    }
    sym2.setSymbol(DecimalFormatSymbols::kCurrencySymbol, "Q");
    fmt2.setDecimalFormatSymbols(sym2);

    str.truncate(0);
    fmt2.format(2350.75, str);
    if (str == "Q 2,350.75") {
        logln(str);
    } else {
        dataerrln("Fail: setDecimalFormatSymbols -> " + str + ", expected Q 2,350.75");
    }
}

void NumberFormatTest::TestPerMill() {
    UErrorCode ec = U_ZERO_ERROR;
    UnicodeString str;
    DecimalFormat fmt(ctou("###.###\\u2030"), ec);
    if (!assertSuccess("DecimalFormat ct", ec)) return;
    assertEquals("0.4857 x ###.###\\u2030",
                 ctou("485.7\\u2030"), fmt.format(0.4857, str), true);

    DecimalFormatSymbols sym(Locale::getUS(), ec);
    if (!assertSuccess("", ec, true, __FILE__, __LINE__)) {
        return;
    }
    sym.setSymbol(DecimalFormatSymbols::kPerMillSymbol, ctou("m"));
    DecimalFormat fmt2("", sym, ec);
    if (!assertSuccess("", ec, true, __FILE__, __LINE__)) {
        return;
    }
    fmt2.applyLocalizedPattern("###.###m", ec);
    if (!assertSuccess("setup", ec)) return;
    str.truncate(0);
    assertEquals("0.4857 x ###.###m",
                 "485.7m", fmt2.format(0.4857, str));
}

/**
 * Generic test for patterns that should be legal/illegal.
 */
void NumberFormatTest::TestIllegalPatterns() {
    // Test cases:
    // Prefix with "-:" for illegal patterns
    // Prefix with "+:" for legal patterns
    const char* DATA[] = {
        // Unquoted special characters in the suffix are illegal
        "-:000.000|###",
        "+:000.000'|###'",
        0
    };
    for (int32_t i=0; DATA[i]; ++i) {
        const char* pat=DATA[i];
        UBool valid = (*pat) == '+';
        pat += 2;
        UErrorCode ec = U_ZERO_ERROR;
        DecimalFormat fmt(pat, ec); // locale doesn't matter here
        if (U_SUCCESS(ec) == valid) {
            logln("Ok: pattern \"%s\": %s",
                  pat, u_errorName(ec));
        } else {
            errcheckln(ec, "FAIL: pattern \"%s\" should have %s; got %s",
                  pat, (valid?"succeeded":"failed"),
                  u_errorName(ec));
        }
    }
}

//----------------------------------------------------------------------

static const char* KEYWORDS[] = {
    /*0*/ "ref=", // <reference pattern to parse numbers>
    /*1*/ "loc=", // <locale for formats>
    /*2*/ "f:",   // <pattern or '-'> <number> <exp. string>
    /*3*/ "fp:",  // <pattern or '-'> <number> <exp. string> <exp. number>
    /*4*/ "rt:",  // <pattern or '-'> <(exp.) number> <(exp.) string>
    /*5*/ "p:",   // <pattern or '-'> <string> <exp. number>
    /*6*/ "perr:", // <pattern or '-'> <invalid string>
    /*7*/ "pat:", // <pattern or '-'> <exp. toPattern or '-' or 'err'>
    /*8*/ "fpc:", // <pattern or '-'> <curr.amt> <exp. string> <exp. curr.amt>
    0
};

/**
 * Return an integer representing the next token from this
 * iterator.  The integer will be an index into the given list, or
 * -1 if there are no more tokens, or -2 if the token is not on
 * the list.
 */
static int32_t keywordIndex(const UnicodeString& tok) {
    for (int32_t i=0; KEYWORDS[i]!=0; ++i) {
        if (tok==KEYWORDS[i]) {
            return i;
        }
    }
    return -1;
}

/**
 * Parse a CurrencyAmount using the given NumberFormat, with
 * the 'delim' character separating the number and the currency.
 */
static void parseCurrencyAmount(const UnicodeString& str,
                                const NumberFormat& fmt,
                                UChar delim,
                                Formattable& result,
                                UErrorCode& ec) {
    UnicodeString num, cur;
    int32_t i = str.indexOf(delim);
    str.extractBetween(0, i, num);
    str.extractBetween(i+1, INT32_MAX, cur);
    Formattable n;
    fmt.parse(num, n, ec);
    result.adoptObject(new CurrencyAmount(n, cur.getTerminatedBuffer(), ec));
}

void NumberFormatTest::TestCases() {
    UErrorCode ec = U_ZERO_ERROR;
    TextFile reader("NumberFormatTestCases.txt", "UTF8", ec);
    if (U_FAILURE(ec)) {
        dataerrln("Couldn't open NumberFormatTestCases.txt");
        return;
    }
    TokenIterator tokens(&reader);

    Locale loc("en", "US", "");
    DecimalFormat *ref = 0, *fmt = 0;
    MeasureFormat *mfmt = 0;
    UnicodeString pat, tok, mloc, str, out, where, currAmt;
    Formattable n;

    for (;;) {
        ec = U_ZERO_ERROR;
        if (!tokens.next(tok, ec)) {
            break;
        }
        where = UnicodeString("(") + tokens.getLineNumber() + ") ";
        int32_t cmd = keywordIndex(tok);
        switch (cmd) {
        case 0:
            // ref= <reference pattern>
            if (!tokens.next(tok, ec)) goto error;
            delete ref;
            ref = new DecimalFormat(tok,
                      new DecimalFormatSymbols(Locale::getUS(), ec), ec);
            if (U_FAILURE(ec)) {
                dataerrln("Error constructing DecimalFormat");
                goto error;
            }
            break;
        case 1:
            // loc= <locale>
            if (!tokens.next(tok, ec)) goto error;
            loc = Locale::createFromName(CharString().appendInvariantChars(tok, ec).data());
            break;
        case 2: // f:
        case 3: // fp:
        case 4: // rt:
        case 5: // p:
            if (!tokens.next(tok, ec)) goto error;
            if (tok != "-") {
                pat = tok;
                delete fmt;
                fmt = new DecimalFormat(pat, new DecimalFormatSymbols(loc, ec), ec);
                if (U_FAILURE(ec)) {
                    errln("FAIL: " + where + "Pattern \"" + pat + "\": " + u_errorName(ec));
                    ec = U_ZERO_ERROR;
                    if (!tokens.next(tok, ec)) goto error;
                    if (!tokens.next(tok, ec)) goto error;
                    if (cmd == 3) {
                        if (!tokens.next(tok, ec)) goto error;
                    }
                    continue;
                }
            }
            if (cmd == 2 || cmd == 3 || cmd == 4) {
                // f: <pattern or '-'> <number> <exp. string>
                // fp: <pattern or '-'> <number> <exp. string> <exp. number>
                // rt: <pattern or '-'> <number> <string>
                UnicodeString num;
                if (!tokens.next(num, ec)) goto error;
                if (!tokens.next(str, ec)) goto error;
                ref->parse(num, n, ec);
                assertSuccess("parse", ec);
                assertEquals(where + "\"" + pat + "\".format(" + num + ")",
                             str, fmt->format(n, out.remove(), ec));
                assertSuccess("format", ec);
                if (cmd == 3) { // fp:
                    if (!tokens.next(num, ec)) goto error;
                    ref->parse(num, n, ec);
                    assertSuccess("parse", ec);
                }
                if (cmd != 2) { // != f:
                    Formattable m;
                    fmt->parse(str, m, ec);
                    assertSuccess("parse", ec);
                    assertEquals(where + "\"" + pat + "\".parse(\"" + str + "\")",
                                 n, m);
                }
            }
            // p: <pattern or '-'> <string to parse> <exp. number>
            else {
                UnicodeString expstr;
                if (!tokens.next(str, ec)) goto error;
                if (!tokens.next(expstr, ec)) goto error;
                Formattable exp, n;
                ref->parse(expstr, exp, ec);
                assertSuccess("parse", ec);
                fmt->parse(str, n, ec);
                assertSuccess("parse", ec);
                assertEquals(where + "\"" + pat + "\".parse(\"" + str + "\")",
                             exp, n);
            }
            break;
        case 8: // fpc:
            if (!tokens.next(tok, ec)) goto error;
            if (tok != "-") {
                mloc = tok;
                delete mfmt;
                mfmt = MeasureFormat::createCurrencyFormat(
                    Locale::createFromName(
                        CharString().appendInvariantChars(mloc, ec).data()), ec);
                if (U_FAILURE(ec)) {
                    errln("FAIL: " + where + "Loc \"" + mloc + "\": " + u_errorName(ec));
                    ec = U_ZERO_ERROR;
                    if (!tokens.next(tok, ec)) goto error;
                    if (!tokens.next(tok, ec)) goto error;
                    if (!tokens.next(tok, ec)) goto error;
                    continue;
                }
            } else if (mfmt == NULL) {
                errln("FAIL: " + where + "Loc \"" + mloc + "\": skip case using previous locale, no valid MeasureFormat");
                if (!tokens.next(tok, ec)) goto error;
                if (!tokens.next(tok, ec)) goto error;
                if (!tokens.next(tok, ec)) goto error;
                continue;
            }
            // fpc: <loc or '-'> <curr.amt> <exp. string> <exp. curr.amt>
            if (!tokens.next(currAmt, ec)) goto error;
            if (!tokens.next(str, ec)) goto error;
            parseCurrencyAmount(currAmt, *ref, (UChar)0x2F/*'/'*/, n, ec);
            if (assertSuccess("parseCurrencyAmount", ec)) {
                assertEquals(where + "getCurrencyFormat(" + mloc + ").format(" + currAmt + ")",
                             str, mfmt->format(n, out.remove(), ec));
                assertSuccess("format", ec);
            }
            if (!tokens.next(currAmt, ec)) goto error;
            parseCurrencyAmount(currAmt, *ref, (UChar)0x2F/*'/'*/, n, ec);
            if (assertSuccess("parseCurrencyAmount", ec)) {
                Formattable m;

                mfmt->parseObject(str, m, ec);
                if (assertSuccess("parseCurrency", ec)) {
                    assertEquals(where + "getCurrencyFormat(" + mloc + ").parse(\"" + str + "\")",
                                 n, m);
                } else {
                    errln("FAIL: source " + str);
                }
            }
            break;
        case 6:
            // perr: <pattern or '-'> <invalid string>
            errln("FAIL: Under construction");
            goto done;
        case 7: {
            // pat: <pattern> <exp. toPattern, or '-' or 'err'>
            UnicodeString testpat;
            UnicodeString exppat;
            if (!tokens.next(testpat, ec)) goto error;
            if (!tokens.next(exppat, ec)) goto error;
            UBool err = exppat == "err";
            UBool existingPat = FALSE;
            if (testpat == "-") {
                if (err) {
                    errln("FAIL: " + where + "Invalid command \"pat: - err\"");
                    continue;
                }
                existingPat = TRUE;
                testpat = pat;
            }
            if (exppat == "-") exppat = testpat;
            DecimalFormat* f = 0;
            UErrorCode ec2 = U_ZERO_ERROR;
            if (existingPat) {
                f = fmt;
            } else {
                f = new DecimalFormat(testpat, ec2);
            }
            if (U_SUCCESS(ec2)) {
                if (err) {
                    errln("FAIL: " + where + "Invalid pattern \"" + testpat +
                          "\" was accepted");
                } else {
                    UnicodeString pat2;
                    assertEquals(where + "\"" + testpat + "\".toPattern()",
                                 exppat, f->toPattern(pat2));
                }
            } else {
                if (err) {
                    logln("Ok: " + where + "Invalid pattern \"" + testpat +
                          "\" failed: " + u_errorName(ec2));
                } else {
                    errln("FAIL: " + where + "Valid pattern \"" + testpat +
                          "\" failed: " + u_errorName(ec2));
                }
            }
            if (!existingPat) delete f;
            } break;
        case -1:
            errln("FAIL: " + where + "Unknown command \"" + tok + "\"");
            goto done;
        }
    }
    goto done;

 error:
    if (U_SUCCESS(ec)) {
        errln("FAIL: Unexpected EOF");
    } else {
        errcheckln(ec, "FAIL: " + where + "Unexpected " + u_errorName(ec));
    }

 done:
    delete mfmt;
    delete fmt;
    delete ref;
}


//----------------------------------------------------------------------
// Support methods
//----------------------------------------------------------------------

UBool NumberFormatTest::equalValue(const Formattable& a, const Formattable& b) {
    if (a.getType() == b.getType()) {
        return a == b;
    }

    if (a.getType() == Formattable::kLong) {
        if (b.getType() == Formattable::kInt64) {
            return a.getLong() == b.getLong();
        } else if (b.getType() == Formattable::kDouble) {
            return (double) a.getLong() == b.getDouble(); // TODO check use of double instead of long
        }
    } else if (a.getType() == Formattable::kDouble) {
        if (b.getType() == Formattable::kLong) {
            return a.getDouble() == (double) b.getLong();
        } else if (b.getType() == Formattable::kInt64) {
            return a.getDouble() == (double)b.getInt64();
        }
    } else if (a.getType() == Formattable::kInt64) {
        if (b.getType() == Formattable::kLong) {
                return a.getInt64() == (int64_t)b.getLong();
        } else if (b.getType() == Formattable::kDouble) {
            return a.getInt64() == (int64_t)b.getDouble();
        }
    }
    return FALSE;
}

void NumberFormatTest::expect3(NumberFormat& fmt, const Formattable& n, const UnicodeString& str) {
    // Don't round-trip format test, since we explicitly do it
    expect_rbnf(fmt, n, str, FALSE);
    expect_rbnf(fmt, str, n);
}

void NumberFormatTest::expect2(NumberFormat& fmt, const Formattable& n, const UnicodeString& str) {
    // Don't round-trip format test, since we explicitly do it
    expect(fmt, n, str, FALSE);
    expect(fmt, str, n);
}

void NumberFormatTest::expect2(NumberFormat* fmt, const Formattable& n,
                               const UnicodeString& exp,
                               UErrorCode status) {
    if (fmt == NULL || U_FAILURE(status)) {
        dataerrln("FAIL: NumberFormat constructor");
    } else {
        expect2(*fmt, n, exp);
    }
    delete fmt;
}

void NumberFormatTest::expect(NumberFormat& fmt, const UnicodeString& str, const Formattable& n) {
    UErrorCode status = U_ZERO_ERROR;
    Formattable num;
    fmt.parse(str, num, status);
    if (U_FAILURE(status)) {
        dataerrln(UnicodeString("FAIL: Parse failed for \"") + str + "\" - " + u_errorName(status));
        return;
    }
    UnicodeString pat;
    ((DecimalFormat*) &fmt)->toPattern(pat);
    if (equalValue(num, n)) {
        logln(UnicodeString("Ok   \"") + str + "\" x " +
              pat + " = " +
              toString(num));
    } else {
        dataerrln(UnicodeString("FAIL \"") + str + "\" x " +
              pat + " = " +
              toString(num) + ", expected " + toString(n));
    }
}

void NumberFormatTest::expect_rbnf(NumberFormat& fmt, const UnicodeString& str, const Formattable& n) {
    UErrorCode status = U_ZERO_ERROR;
    Formattable num;
    fmt.parse(str, num, status);
    if (U_FAILURE(status)) {
        errln(UnicodeString("FAIL: Parse failed for \"") + str + "\"");
        return;
    }
    if (equalValue(num, n)) {
        logln(UnicodeString("Ok   \"") + str + " = " +
              toString(num));
    } else {
        errln(UnicodeString("FAIL \"") + str + " = " +
              toString(num) + ", expected " + toString(n));
    }
}

void NumberFormatTest::expect_rbnf(NumberFormat& fmt, const Formattable& n,
                              const UnicodeString& exp, UBool rt) {
    UnicodeString saw;
    FieldPosition pos;
    UErrorCode status = U_ZERO_ERROR;
    fmt.format(n, saw, pos, status);
    CHECK(status, "NumberFormat::format");
    if (saw == exp) {
        logln(UnicodeString("Ok   ") + toString(n) +
              " = \"" +
              escape(saw) + "\"");
        // We should be able to round-trip the formatted string =>
        // number => string (but not the other way around: number
        // => string => number2, might have number2 != number):
        if (rt) {
            Formattable n2;
            fmt.parse(exp, n2, status);
            if (U_FAILURE(status)) {
                errln(UnicodeString("FAIL: Parse failed for \"") + exp + "\"");
                return;
            }
            UnicodeString saw2;
            fmt.format(n2, saw2, pos, status);
            CHECK(status, "NumberFormat::format");
            if (saw2 != exp) {
                errln((UnicodeString)"FAIL \"" + exp + "\" => " + toString(n2) +
                      " => \"" + saw2 + "\"");
            }
        }
    } else {
        errln(UnicodeString("FAIL ") + toString(n) +
              " = \"" +
              escape(saw) + "\", expected \"" + exp + "\"");
    }
}

void NumberFormatTest::expect(NumberFormat& fmt, const Formattable& n,
                              const UnicodeString& exp, UBool rt) {
    UnicodeString saw;
    FieldPosition pos;
    UErrorCode status = U_ZERO_ERROR;
    fmt.format(n, saw, pos, status);
    CHECK(status, "NumberFormat::format");
    UnicodeString pat;
    ((DecimalFormat*) &fmt)->toPattern(pat);
    if (saw == exp) {
        logln(UnicodeString("Ok   ") + toString(n) + " x " +
              escape(pat) + " = \"" +
              escape(saw) + "\"");
        // We should be able to round-trip the formatted string =>
        // number => string (but not the other way around: number
        // => string => number2, might have number2 != number):
        if (rt) {
            Formattable n2;
            fmt.parse(exp, n2, status);
            if (U_FAILURE(status)) {
                errln(UnicodeString("FAIL: Parse failed for \"") + exp + "\" - " + u_errorName(status));
                return;
            }
            UnicodeString saw2;
            fmt.format(n2, saw2, pos, status);
            CHECK(status, "NumberFormat::format");
            if (saw2 != exp) {
                errln((UnicodeString)"FAIL \"" + exp + "\" => " + toString(n2) +
                      " => \"" + saw2 + "\"");
            }
        }
    } else {
        dataerrln(UnicodeString("FAIL ") + toString(n) + " x " +
              escape(pat) + " = \"" +
              escape(saw) + "\", expected \"" + exp + "\"");
    }
}

void NumberFormatTest::expect(NumberFormat* fmt, const Formattable& n,
                              const UnicodeString& exp, UBool rt,
                              UErrorCode status) {
    if (fmt == NULL || U_FAILURE(status)) {
        dataerrln("FAIL: NumberFormat constructor");
    } else {
        expect(*fmt, n, exp, rt);
    }
    delete fmt;
}

void NumberFormatTest::expectCurrency(NumberFormat& nf, const Locale& locale,
                                      double value, const UnicodeString& string) {
    UErrorCode ec = U_ZERO_ERROR;
    DecimalFormat& fmt = * (DecimalFormat*) &nf;
    const UChar DEFAULT_CURR[] = {45/*-*/,0};
    UChar curr[4];
    u_strcpy(curr, DEFAULT_CURR);
    if (*locale.getLanguage() != 0) {
        ucurr_forLocale(locale.getName(), curr, 4, &ec);
        assertSuccess("ucurr_forLocale", ec);
        fmt.setCurrency(curr, ec);
        assertSuccess("DecimalFormat::setCurrency", ec);
        fmt.setCurrency(curr); //Deprecated variant, for coverage only
    }
    UnicodeString s;
    fmt.format(value, s);
    s.findAndReplace((UChar32)0x00A0, (UChar32)0x0020);

    // Default display of the number yields "1234.5599999999999"
    // instead of "1234.56".  Use a formatter to fix this.
    NumberFormat* f =
        NumberFormat::createInstance(Locale::getUS(), ec);
    UnicodeString v;
    if (U_FAILURE(ec)) {
        // Oops; bad formatter.  Use default op+= display.
        v = (UnicodeString)"" + value;
    } else {
        f->setMaximumFractionDigits(4);
        f->setGroupingUsed(FALSE);
        f->format(value, v);
    }
    delete f;

    if (s == string) {
        logln((UnicodeString)"Ok: " + v + " x " + curr + " => " + prettify(s));
    } else {
        errln((UnicodeString)"FAIL: " + v + " x " + curr + " => " + prettify(s) +
              ", expected " + prettify(string));
    }
}

void NumberFormatTest::expectPat(DecimalFormat& fmt, const UnicodeString& exp) {
    UnicodeString pat;
    fmt.toPattern(pat);
    if (pat == exp) {
        logln(UnicodeString("Ok   \"") + pat + "\"");
    } else {
        errln(UnicodeString("FAIL \"") + pat + "\", expected \"" + exp + "\"");
    }
}

void NumberFormatTest::expectPad(DecimalFormat& fmt, const UnicodeString& pat,
                                 int32_t pos) {
    expectPad(fmt, pat, pos, 0, (UnicodeString)"");
}
void NumberFormatTest::expectPad(DecimalFormat& fmt, const UnicodeString& pat,
                                 int32_t pos, int32_t width, UChar pad) {
    expectPad(fmt, pat, pos, width, UnicodeString(pad));
}
void NumberFormatTest::expectPad(DecimalFormat& fmt, const UnicodeString& pat,
                                 int32_t pos, int32_t width, const UnicodeString& pad) {
    int32_t apos = 0, awidth = 0;
    UnicodeString apadStr;
    UErrorCode status = U_ZERO_ERROR;
    fmt.applyPattern(pat, status);
    if (U_SUCCESS(status)) {
        apos = fmt.getPadPosition();
        awidth = fmt.getFormatWidth();
        apadStr=fmt.getPadCharacterString();
    } else {
        apos = -1;
        awidth = width;
        apadStr = pad;
    }
    if (apos == pos && awidth == width && apadStr == pad) {
        UnicodeString infoStr;
        if (pos == ILLEGAL) {
            infoStr = UnicodeString(" width=", "") + awidth + UnicodeString(" pad=", "") + apadStr;
        }
        logln(UnicodeString("Ok   \"") + pat + "\" pos=" + apos + infoStr);
    } else {
        errln(UnicodeString("FAIL \"") + pat + "\" pos=" + apos +
              " width=" + awidth + " pad=" + apadStr +
              ", expected " + pos + " " + width + " " + pad);
    }
}

// This test is flaky b/c the symbols for CNY and JPY are equivalent in this locale  - FIXME
void NumberFormatTest::TestCompatibleCurrencies() {
/*
    static const UChar JPY[] = {0x4A, 0x50, 0x59, 0};
    static const UChar CNY[] = {0x43, 0x4E, 0x59, 0};
    UErrorCode status = U_ZERO_ERROR;
    LocalPointer<NumberFormat> fmt(
        NumberFormat::createCurrencyInstance(Locale::getUS(), status));
    if (U_FAILURE(status)) {
        errln("Could not create number format instance.");
        return;
    }
    logln("%s:%d - testing parse of halfwidth yen sign\n", __FILE__, __LINE__);
    expectParseCurrency(*fmt, JPY, 1235,  "\\u00A51,235");
    logln("%s:%d - testing parse of fullwidth yen sign\n", __FILE__, __LINE__);
    expectParseCurrency(*fmt, JPY, 1235,  "\\uFFE51,235");
    logln("%s:%d - testing parse of halfwidth yen sign\n", __FILE__, __LINE__);
    expectParseCurrency(*fmt, CNY, 1235,  "CN\\u00A51,235");

    LocalPointer<NumberFormat> fmtTW(
        NumberFormat::createCurrencyInstance(Locale::getTaiwan(), status));

    logln("%s:%d - testing parse of halfwidth yen sign in TW\n", __FILE__, __LINE__);
    expectParseCurrency(*fmtTW, CNY, 1235,  "\\u00A51,235");
    logln("%s:%d - testing parse of fullwidth yen sign in TW\n", __FILE__, __LINE__);
    expectParseCurrency(*fmtTW, CNY, 1235,  "\\uFFE51,235");

    LocalPointer<NumberFormat> fmtJP(
        NumberFormat::createCurrencyInstance(Locale::getJapan(), status));

    logln("%s:%d - testing parse of halfwidth yen sign in JP\n", __FILE__, __LINE__);
    expectParseCurrency(*fmtJP, JPY, 1235,  "\\u00A51,235");
    logln("%s:%d - testing parse of fullwidth yen sign in JP\n", __FILE__, __LINE__);
    expectParseCurrency(*fmtJP, JPY, 1235,  "\\uFFE51,235");

    // more..
*/
}

void NumberFormatTest::expectParseCurrency(const NumberFormat &fmt, const UChar* currency, double amount, const char *text) {
    ParsePosition ppos;
    UnicodeString utext = ctou(text);
    LocalPointer<CurrencyAmount> currencyAmount(fmt.parseCurrency(utext, ppos));
    if (!ppos.getIndex()) {
        errln(UnicodeString("Parse of ") + utext + " should have succeeded.");
        return;
    }
    UErrorCode status = U_ZERO_ERROR;

    char theInfo[100];
    sprintf(theInfo, "For locale %s, string \"%s\", currency ",
            fmt.getLocale(ULOC_ACTUAL_LOCALE, status).getBaseName(),
            text);
    u_austrcpy(theInfo+uprv_strlen(theInfo), currency);

    char theOperation[100];

    uprv_strcpy(theOperation, theInfo);
    uprv_strcat(theOperation, ", check amount:");
    assertTrue(theOperation, amount ==  currencyAmount->getNumber().getDouble(status));

    uprv_strcpy(theOperation, theInfo);
    uprv_strcat(theOperation, ", check currency:");
    assertEquals(theOperation, currency, currencyAmount->getISOCurrency());
}


void NumberFormatTest::TestJB3832(){
    const char* localeID = "pt_PT@currency=PTE";
    Locale loc(localeID);
    UErrorCode status = U_ZERO_ERROR;
    UnicodeString expected(CharsToUnicodeString("1,150$50\\u00A0\\u200B")); // per cldrbug 7670
    UnicodeString s;
    NumberFormat* currencyFmt = NumberFormat::createCurrencyInstance(loc, status);
    if(U_FAILURE(status)){
        dataerrln("Could not create currency formatter for locale %s - %s", localeID, u_errorName(status));
        return;
    }
    currencyFmt->format(1150.50, s);
    if(s!=expected){
        errln(UnicodeString("FAIL: Expected: ")+expected
                + UnicodeString(" Got: ") + s
                + UnicodeString( " for locale: ")+ UnicodeString(localeID) );
    }
    if (U_FAILURE(status)){
        errln("FAIL: Status %s", u_errorName(status));
    }
    delete currencyFmt;
}

void NumberFormatTest::TestHost()
{
#if U_PLATFORM_USES_ONLY_WIN32_API
    Win32NumberTest::testLocales(this);
#endif
    Locale loc("en_US@compat=host");
    for (UNumberFormatStyle k = UNUM_DECIMAL;
         k < UNUM_FORMAT_STYLE_COUNT; k = (UNumberFormatStyle)(k+1)) {
        UErrorCode status = U_ZERO_ERROR;
        LocalPointer<NumberFormat> full(NumberFormat::createInstance(loc, k, status));
        if (!NumberFormat::isStyleSupported(k)) {
            if (status != U_UNSUPPORTED_ERROR) {
                errln("FAIL: expected style %d to be unsupported - %s",
                      k, u_errorName(status));
            }
            continue;
        }
        if (full.isNull() || U_FAILURE(status)) {
            dataerrln("FAIL: Can't create number instance of style %d for host - %s",
                      k, u_errorName(status));
            return;
        }
        UnicodeString result1;
        Formattable number(10.00);
        full->format(number, result1, status);
        if (U_FAILURE(status)) {
            errln("FAIL: Can't format for host");
            return;
        }
        Formattable formattable;
        full->parse(result1, formattable, status);
        if (U_FAILURE(status)) {
            errln("FAIL: Can't parse for host");
            return;
        }
    }
}

void NumberFormatTest::TestHostClone()
{
    /*
    Verify that a cloned formatter gives the same results
    and is useable after the original has been deleted.
    */
    // This is mainly important on Windows.
    UErrorCode status = U_ZERO_ERROR;
    Locale loc("en_US@compat=host");
    UDate now = Calendar::getNow();
    NumberFormat *full = NumberFormat::createInstance(loc, status);
    if (full == NULL || U_FAILURE(status)) {
        dataerrln("FAIL: Can't create NumberFormat date instance - %s", u_errorName(status));
        return;
    }
    UnicodeString result1;
    full->format(now, result1, status);
    Format *fullClone = full->clone();
    delete full;
    full = NULL;

    UnicodeString result2;
    fullClone->format(now, result2, status);
    if (U_FAILURE(status)) {
        errln("FAIL: format failure.");
    }
    if (result1 != result2) {
        errln("FAIL: Clone returned different result from non-clone.");
    }
    delete fullClone;
}

void NumberFormatTest::TestCurrencyFormat()
{
    // This test is here to increase code coverage.
    UErrorCode status = U_ZERO_ERROR;
    MeasureFormat *cloneObj;
    UnicodeString str;
    Formattable toFormat, result;
    static const UChar ISO_CODE[4] = {0x0047, 0x0042, 0x0050, 0};

    Locale  saveDefaultLocale = Locale::getDefault();
    Locale::setDefault( Locale::getUK(), status );
    if (U_FAILURE(status)) {
        errln("couldn't set default Locale!");
        return;
    }

    MeasureFormat *measureObj = MeasureFormat::createCurrencyFormat(status);
    Locale::setDefault( saveDefaultLocale, status );
    if (U_FAILURE(status)){
        dataerrln("FAIL: Status %s", u_errorName(status));
        return;
    }
    cloneObj = (MeasureFormat *)measureObj->clone();
    if (cloneObj == NULL) {
        errln("Clone doesn't work");
        return;
    }
    toFormat.adoptObject(new CurrencyAmount(1234.56, ISO_CODE, status));
    measureObj->format(toFormat, str, status);
    measureObj->parseObject(str, result, status);
    if (U_FAILURE(status)){
        errln("FAIL: Status %s", u_errorName(status));
    }
    if (result != toFormat) {
        errln("measureObj does not round trip. Formatted string was \"" + str + "\" Got: " + toString(result) + " Expected: " + toString(toFormat));
    }
    status = U_ZERO_ERROR;
    str.truncate(0);
    cloneObj->format(toFormat, str, status);
    cloneObj->parseObject(str, result, status);
    if (U_FAILURE(status)){
        errln("FAIL: Status %s", u_errorName(status));
    }
    if (result != toFormat) {
        errln("Clone does not round trip. Formatted string was \"" + str + "\" Got: " + toString(result) + " Expected: " + toString(toFormat));
    }
    if (*measureObj != *cloneObj) {
        errln("Cloned object is not equal to the original object");
    }
    delete measureObj;
    delete cloneObj;

    status = U_USELESS_COLLATOR_ERROR;
    if (MeasureFormat::createCurrencyFormat(status) != NULL) {
        errln("createCurrencyFormat should have returned NULL.");
    }
}

/* Port of ICU4J rounding test. */
void NumberFormatTest::TestRounding() {
    UErrorCode status = U_ZERO_ERROR;
    DecimalFormat *df = (DecimalFormat*)NumberFormat::createCurrencyInstance(Locale::getEnglish(), status);

    if (U_FAILURE(status)) {
        dataerrln("Unable to create decimal formatter. - %s", u_errorName(status));
        return;
    }

    int roundingIncrements[]={1, 2, 5, 20, 50, 100};
    int testValues[]={0, 300};

    for (int j=0; j<2; j++) {
        for (int mode=DecimalFormat::kRoundUp;mode<DecimalFormat::kRoundHalfEven;mode++) {
            df->setRoundingMode((DecimalFormat::ERoundingMode)mode);
            for (int increment=0; increment<6; increment++) {
                double base=testValues[j];
                double rInc=roundingIncrements[increment];
                checkRounding(df, base, 20, rInc);
                rInc=1.000000000/rInc;
                checkRounding(df, base, 20, rInc);
            }
        }
    }
    delete df;
}

void NumberFormatTest::TestRoundingPattern() {
    UErrorCode status = U_ZERO_ERROR;
    struct {
        UnicodeString  pattern;
        double        testCase;
        UnicodeString expected;
    } tests[] = {
            { (UnicodeString)"##0.65", 1.234, (UnicodeString)"1.30" },
            { (UnicodeString)"#50",    1230,  (UnicodeString)"1250" }
    };
    int32_t numOfTests = UPRV_LENGTHOF(tests);
    UnicodeString result;

    DecimalFormat *df = (DecimalFormat*)NumberFormat::createCurrencyInstance(Locale::getEnglish(), status);
    if (U_FAILURE(status)) {
        dataerrln("Unable to create decimal formatter. - %s", u_errorName(status));
        return;
    }

    for (int32_t i = 0; i < numOfTests; i++) {
        result.remove();

        df->applyPattern(tests[i].pattern, status);
        if (U_FAILURE(status)) {
            errln("Unable to apply pattern to decimal formatter. - %s", u_errorName(status));
        }

        df->format(tests[i].testCase, result);

        if (result != tests[i].expected) {
            errln("String Pattern Rounding Test Failed: Pattern: \"" + tests[i].pattern + "\" Number: " + tests[i].testCase + " - Got: " + result + " Expected: " + tests[i].expected);
        }
    }

    delete df;
}

void NumberFormatTest::checkRounding(DecimalFormat* df, double base, int iterations, double increment) {
    df->setRoundingIncrement(increment);
    double lastParsed=INT32_MIN; //Intger.MIN_VALUE
    for (int i=-iterations; i<=iterations;i++) {
        double iValue=base+(increment*(i*0.1));
        double smallIncrement=0.00000001;
        if (iValue!=0) {
            smallIncrement*=iValue;
        }
        //we not only test the value, but some values in a small range around it
        lastParsed=checkRound(df, iValue-smallIncrement, lastParsed);
        lastParsed=checkRound(df, iValue, lastParsed);
        lastParsed=checkRound(df, iValue+smallIncrement, lastParsed);
    }
}

double NumberFormatTest::checkRound(DecimalFormat* df, double iValue, double lastParsed) {
    UErrorCode status=U_ZERO_ERROR;
    UnicodeString formattedDecimal;
    double parsed;
    Formattable result;
    df->format(iValue, formattedDecimal, status);

    if (U_FAILURE(status)) {
        errln("Error formatting number.");
    }

    df->parse(formattedDecimal, result, status);

    if (U_FAILURE(status)) {
        errln("Error parsing number.");
    }

    parsed=result.getDouble();

    if (lastParsed>parsed) {
        errln("Rounding wrong direction! %d > %d", lastParsed, parsed);
    }

    return lastParsed;
}

void NumberFormatTest::TestNonpositiveMultiplier() {
    UErrorCode status = U_ZERO_ERROR;
    DecimalFormatSymbols US(Locale::getUS(), status);
    CHECK(status, "DecimalFormatSymbols constructor");
    DecimalFormat df(UnicodeString("0"), US, status);
    CHECK(status, "DecimalFormat(0)");

    // test zero multiplier

    int32_t mult = df.getMultiplier();
    df.setMultiplier(0);
    if (df.getMultiplier() != mult) {
        errln("DecimalFormat.setMultiplier(0) did not ignore its zero input");
    }

    // test negative multiplier

    df.setMultiplier(-1);
    if (df.getMultiplier() != -1) {
        errln("DecimalFormat.setMultiplier(-1) ignored its negative input");
        return;
    }

    expect(df, "1122.123", -1122.123);
    expect(df, "-1122.123", 1122.123);
    expect(df, "1.2", -1.2);
    expect(df, "-1.2", 1.2);

    // Note:  the tests with the final parameter of FALSE will not round trip.
    //        The initial numeric value will format correctly, after the multiplier.
    //        Parsing the formatted text will be out-of-range for an int64, however.
    //        The expect() function could be modified to detect this and fall back
    //        to looking at the decimal parsed value, but it doesn't.
    expect(df, U_INT64_MIN,    "9223372036854775808", FALSE);
    expect(df, U_INT64_MIN+1,  "9223372036854775807");
    expect(df, (int64_t)-123,                  "123");
    expect(df, (int64_t)123,                  "-123");
    expect(df, U_INT64_MAX-1, "-9223372036854775806");
    expect(df, U_INT64_MAX,   "-9223372036854775807");

    df.setMultiplier(-2);
    expect(df, -(U_INT64_MIN/2)-1, "-9223372036854775806");
    expect(df, -(U_INT64_MIN/2),   "-9223372036854775808");
    expect(df, -(U_INT64_MIN/2)+1, "-9223372036854775810", FALSE);

    df.setMultiplier(-7);
    expect(df, -(U_INT64_MAX/7)-1, "9223372036854775814", FALSE);
    expect(df, -(U_INT64_MAX/7),   "9223372036854775807");
    expect(df, -(U_INT64_MAX/7)+1, "9223372036854775800");

    // TODO: uncomment (and fix up) all the following int64_t tests once BigInteger is ported
    // (right now the big numbers get turned into doubles and lose tons of accuracy)
    //expect2(df, U_INT64_MAX, Int64ToUnicodeString(-U_INT64_MAX));
    //expect2(df, U_INT64_MIN, UnicodeString(Int64ToUnicodeString(U_INT64_MIN), 1));
    //expect2(df, U_INT64_MAX / 2, Int64ToUnicodeString(-(U_INT64_MAX / 2)));
    //expect2(df, U_INT64_MIN / 2, Int64ToUnicodeString(-(U_INT64_MIN / 2)));

    // TODO: uncomment (and fix up) once BigDecimal is ported and DecimalFormat can handle it
    //expect2(df, BigDecimal.valueOf(Long.MAX_VALUE), BigDecimal.valueOf(Long.MAX_VALUE).negate().toString());
    //expect2(df, BigDecimal.valueOf(Long.MIN_VALUE), BigDecimal.valueOf(Long.MIN_VALUE).negate().toString());
    //expect2(df, java.math.BigDecimal.valueOf(Long.MAX_VALUE), java.math.BigDecimal.valueOf(Long.MAX_VALUE).negate().toString());
    //expect2(df, java.math.BigDecimal.valueOf(Long.MIN_VALUE), java.math.BigDecimal.valueOf(Long.MIN_VALUE).negate().toString());
}

typedef struct {
    const char * stringToParse;
    int          parsedPos;
    int          errorIndex;
    UBool        lenient;
} TestSpaceParsingItem;

void
NumberFormatTest::TestSpaceParsing() {
    // the data are:
    // the string to be parsed, parsed position, parsed error index
    const TestSpaceParsingItem DATA[] = {
        {"$124",           4, -1, FALSE},
        {"$124 $124",      4, -1, FALSE},
        {"$124 ",          4, -1, FALSE},
        {"$ 124 ",         0,  1, FALSE},
        {"$\\u00A0124 ",   5, -1, FALSE},
        {" $ 124 ",        0,  0, FALSE},
        {"124$",           0,  4, FALSE},
        {"124 $",          0,  3, FALSE},
        {"$124",           4, -1, TRUE},
        {"$124 $124",      4, -1, TRUE},
        {"$124 ",          4, -1, TRUE},
        {"$ 124 ",         5, -1, TRUE},
        {"$\\u00A0124 ",   5, -1, TRUE},
        {" $ 124 ",        6, -1, TRUE},
        {"124$",           4, -1, TRUE},
        {"124$",           4, -1, TRUE},
        {"124 $",          5, -1, TRUE},
        {"124 $",          5, -1, TRUE},
    };
    UErrorCode status = U_ZERO_ERROR;
    Locale locale("en_US");
    NumberFormat* foo = NumberFormat::createCurrencyInstance(locale, status);

    if (U_FAILURE(status)) {
        delete foo;
        return;
    }
    for (uint32_t i = 0; i < UPRV_LENGTHOF(DATA); ++i) {
        ParsePosition parsePosition(0);
        UnicodeString stringToBeParsed = ctou(DATA[i].stringToParse);
        int parsedPosition = DATA[i].parsedPos;
        int errorIndex = DATA[i].errorIndex;
        foo->setLenient(DATA[i].lenient);
        Formattable result;
        foo->parse(stringToBeParsed, result, parsePosition);
        logln("Parsing: " + stringToBeParsed);
        if (parsePosition.getIndex() != parsedPosition ||
            parsePosition.getErrorIndex() != errorIndex) {
            errln("FAILED parse " + stringToBeParsed + "; lenient: " + DATA[i].lenient + "; wrong position, expected: (" + parsedPosition + ", " + errorIndex + "); got (" + parsePosition.getIndex() + ", " + parsePosition.getErrorIndex() + ")");
        }
        if (parsePosition.getErrorIndex() == -1 &&
            result.getType() == Formattable::kLong &&
            result.getLong() != 124) {
            errln("FAILED parse " + stringToBeParsed + "; wrong number, expect: 124, got " + result.getLong());
        }
    }
    delete foo;
}

/**
 * Test using various numbering systems and numbering system keyword.
 */
typedef struct {
    const char *localeName;
    double      value;
    UBool        isRBNF;
    const char *expectedResult;
} TestNumberingSystemItem;

void NumberFormatTest::TestNumberingSystems() {

    const TestNumberingSystemItem DATA[] = {
        { "en_US@numbers=thai", 1234.567, FALSE, "\\u0E51,\\u0E52\\u0E53\\u0E54.\\u0E55\\u0E56\\u0E57" },
        { "en_US@numbers=hebr", 5678.0, TRUE, "\\u05D4\\u05F3\\u05EA\\u05E8\\u05E2\\u05F4\\u05D7" },
        { "en_US@numbers=arabext", 1234.567, FALSE, "\\u06F1\\u066c\\u06F2\\u06F3\\u06F4\\u066b\\u06F5\\u06F6\\u06F7" },
        { "ar_EG", 1234.567, FALSE, "\\u0661\\u066C\\u0662\\u0663\\u0664\\u066b\\u0665\\u0666\\u0667" },
        { "th_TH@numbers=traditional", 1234.567, FALSE, "\\u0E51,\\u0E52\\u0E53\\u0E54.\\u0E55\\u0E56\\u0E57" }, // fall back to native per TR35
        { "ar_MA", 1234.567, FALSE, "1.234,567" },
        { "en_US@numbers=hanidec", 1234.567, FALSE, "\\u4e00,\\u4e8c\\u4e09\\u56db.\\u4e94\\u516d\\u4e03" },
        { "ta_IN@numbers=native", 1234.567, FALSE, "\\u0BE7,\\u0BE8\\u0BE9\\u0BEA.\\u0BEB\\u0BEC\\u0BED" },
        { "ta_IN@numbers=traditional", 1235.0, TRUE, "\\u0BF2\\u0BE8\\u0BF1\\u0BE9\\u0BF0\\u0BEB" },
        { "ta_IN@numbers=finance", 1234.567, FALSE, "1,234.567" }, // fall back to default per TR35
        { "zh_TW@numbers=native", 1234.567, FALSE, "\\u4e00,\\u4e8c\\u4e09\\u56db.\\u4e94\\u516d\\u4e03" },
        { "zh_TW@numbers=traditional", 1234.567, TRUE, "\\u4E00\\u5343\\u4E8C\\u767E\\u4E09\\u5341\\u56DB\\u9EDE\\u4E94\\u516D\\u4E03" },
        { "zh_TW@numbers=finance", 1234.567, TRUE, "\\u58F9\\u4EDF\\u8CB3\\u4F70\\u53C3\\u62FE\\u8086\\u9EDE\\u4F0D\\u9678\\u67D2" },
        { NULL, 0, FALSE, NULL }
    };

    UErrorCode ec;

    const TestNumberingSystemItem *item;
    for (item = DATA; item->localeName != NULL; item++) {
        ec = U_ZERO_ERROR;
        Locale loc = Locale::createFromName(item->localeName);

        NumberFormat *origFmt = NumberFormat::createInstance(loc,ec);
        if (U_FAILURE(ec)) {
            dataerrln("FAIL: getInstance(%s) - %s", item->localeName, u_errorName(ec));
            continue;
        }
        // Clone to test ticket #10682
        NumberFormat *fmt = (NumberFormat *) origFmt->clone();
        delete origFmt;


        if (item->isRBNF) {
            expect3(*fmt,item->value,CharsToUnicodeString(item->expectedResult));
        } else {
            expect2(*fmt,item->value,CharsToUnicodeString(item->expectedResult));
        }
        delete fmt;
    }


    // Test bogus keyword value
    ec = U_ZERO_ERROR;
    Locale loc4 = Locale::createFromName("en_US@numbers=foobar");
    NumberFormat* fmt4= NumberFormat::createInstance(loc4, ec);
    if ( ec != U_UNSUPPORTED_ERROR ) {
        errln("FAIL: getInstance(en_US@numbers=foobar) should have returned U_UNSUPPORTED_ERROR");
        delete fmt4;
    }

    ec = U_ZERO_ERROR;
    NumberingSystem *ns = NumberingSystem::createInstance(ec);
    if (U_FAILURE(ec)) {
        dataerrln("FAIL: NumberingSystem::createInstance(ec); - %s", u_errorName(ec));
    }

    if ( ns != NULL ) {
        ns->getDynamicClassID();
        ns->getStaticClassID();
    } else {
        errln("FAIL: getInstance() returned NULL.");
    }

    NumberingSystem *ns1 = new NumberingSystem(*ns);
    if (ns1 == NULL) {
        errln("FAIL: NumberSystem copy constructor returned NULL.");
    }

    delete ns1;
    delete ns;

}


void
NumberFormatTest::TestMultiCurrencySign() {
    const char* DATA[][6] = {
        // the fields in the following test are:
        // locale,
        // currency pattern (with negative pattern),
        // currency number to be formatted,
        // currency format using currency symbol name, such as "$" for USD,
        // currency format using currency ISO name, such as "USD",
        // currency format using plural name, such as "US dollars".
        // for US locale
        {"en_US", "\\u00A4#,##0.00;-\\u00A4#,##0.00", "1234.56", "$1,234.56", "USD\\u00A01,234.56", "US dollars\\u00A01,234.56"},
        {"en_US", "\\u00A4#,##0.00;-\\u00A4#,##0.00", "-1234.56", "-$1,234.56", "-USD\\u00A01,234.56", "-US dollars\\u00A01,234.56"},
        {"en_US", "\\u00A4#,##0.00;-\\u00A4#,##0.00", "1", "$1.00", "USD\\u00A01.00", "US dollars\\u00A01.00"},
        // for CHINA locale
        {"zh_CN", "\\u00A4#,##0.00;(\\u00A4#,##0.00)", "1234.56", "\\uFFE51,234.56", "CNY\\u00A01,234.56", "\\u4EBA\\u6C11\\u5E01\\u00A01,234.56"},
        {"zh_CN", "\\u00A4#,##0.00;(\\u00A4#,##0.00)", "-1234.56", "(\\uFFE51,234.56)", "(CNY\\u00A01,234.56)", "(\\u4EBA\\u6C11\\u5E01\\u00A01,234.56)"},
        {"zh_CN", "\\u00A4#,##0.00;(\\u00A4#,##0.00)", "1", "\\uFFE51.00", "CNY\\u00A01.00", "\\u4EBA\\u6C11\\u5E01\\u00A01.00"}
    };

    const UChar doubleCurrencySign[] = {0xA4, 0xA4, 0};
    UnicodeString doubleCurrencyStr(doubleCurrencySign);
    const UChar tripleCurrencySign[] = {0xA4, 0xA4, 0xA4, 0};
    UnicodeString tripleCurrencyStr(tripleCurrencySign);

    for (uint32_t i=0; i<UPRV_LENGTHOF(DATA); ++i) {
        const char* locale = DATA[i][0];
        UnicodeString pat = ctou(DATA[i][1]);
        double numberToBeFormat = atof(DATA[i][2]);
        UErrorCode status = U_ZERO_ERROR;
        DecimalFormatSymbols* sym = new DecimalFormatSymbols(Locale(locale), status);
        if (U_FAILURE(status)) {
            delete sym;
            continue;
        }
        for (int j=1; j<=3; ++j) {
            // j represents the number of currency sign in the pattern.
            if (j == 2) {
                pat = pat.findAndReplace(ctou("\\u00A4"), doubleCurrencyStr);
            } else if (j == 3) {
                pat = pat.findAndReplace(ctou("\\u00A4\\u00A4"), tripleCurrencyStr);
            }

            DecimalFormat* fmt = new DecimalFormat(pat, new DecimalFormatSymbols(*sym), status);
            if (U_FAILURE(status)) {
                errln("FAILED init DecimalFormat ");
                delete fmt;
                continue;
            }
            UnicodeString s;
            ((NumberFormat*) fmt)->format(numberToBeFormat, s);
            // DATA[i][3] is the currency format result using a
            // single currency sign.
            // DATA[i][4] is the currency format result using
            // double currency sign.
            // DATA[i][5] is the currency format result using
            // triple currency sign.
            // DATA[i][j+2] is the currency format result using
            // 'j' number of currency sign.
            UnicodeString currencyFormatResult = ctou(DATA[i][2+j]);
            if (s.compare(currencyFormatResult)) {
                errln("FAIL format: Expected " + currencyFormatResult + "; Got " + s);
            }
            // mix style parsing
            for (int k=3; k<=5; ++k) {
              // DATA[i][3] is the currency format result using a
              // single currency sign.
              // DATA[i][4] is the currency format result using
              // double currency sign.
              // DATA[i][5] is the currency format result using
              // triple currency sign.
              UnicodeString oneCurrencyFormat = ctou(DATA[i][k]);
              UErrorCode status = U_ZERO_ERROR;
              Formattable parseRes;
              fmt->parse(oneCurrencyFormat, parseRes, status);
              if (U_FAILURE(status) ||
                  (parseRes.getType() == Formattable::kDouble &&
                   parseRes.getDouble() != numberToBeFormat) ||
                  (parseRes.getType() == Formattable::kLong &&
                   parseRes.getLong() != numberToBeFormat)) {
                  errln("FAILED parse " + oneCurrencyFormat + "; (i, j, k): " +
                        i + ", " + j + ", " + k);
              }
            }
            delete fmt;
        }
        delete sym;
    }
}


void
NumberFormatTest::TestCurrencyFormatForMixParsing() {
    UErrorCode status = U_ZERO_ERROR;
    MeasureFormat* curFmt = MeasureFormat::createCurrencyFormat(Locale("en_US"), status);
    if (U_FAILURE(status)) {
        delete curFmt;
        return;
    }
    const char* formats[] = {
        "$1,234.56",  // string to be parsed
        "USD1,234.56",
        "US dollars1,234.56",
        // "1,234.56 US dollars" // Fails in 62 because currency format is not compatible with pattern.
    };
    const CurrencyAmount* curramt = NULL;
    for (uint32_t i = 0; i < UPRV_LENGTHOF(formats); ++i) {
        UnicodeString stringToBeParsed = ctou(formats[i]);
        logln(UnicodeString("stringToBeParsed: ") + stringToBeParsed);
        Formattable result;
        UErrorCode status = U_ZERO_ERROR;
        curFmt->parseObject(stringToBeParsed, result, status);
        if (U_FAILURE(status)) {
          errln("FAIL: measure format parsing: '%s' ec: %s", formats[i], u_errorName(status));
        } else if (result.getType() != Formattable::kObject ||
            (curramt = dynamic_cast<const CurrencyAmount*>(result.getObject())) == NULL ||
            curramt->getNumber().getDouble() != 1234.56 ||
            UnicodeString(curramt->getISOCurrency()).compare(ISO_CURRENCY_USD)
        ) {
            errln("FAIL: getCurrencyFormat of default locale (en_US) failed roundtripping the number ");
            if (curramt->getNumber().getDouble() != 1234.56) {
                errln((UnicodeString)"wong number, expect: 1234.56" + ", got: " + curramt->getNumber().getDouble());
            }
            if (curramt->getISOCurrency() != ISO_CURRENCY_USD) {
                errln((UnicodeString)"wong currency, expect: USD" + ", got: " + curramt->getISOCurrency());
            }
        }
    }
    delete curFmt;
}


/** Starting in ICU 62, strict mode is actually strict with currency formats. */
void NumberFormatTest::TestMismatchedCurrencyFormatFail() {
    IcuTestErrorCode status(*this, "TestMismatchedCurrencyFormatFail");
    LocalPointer<DecimalFormat> df(
            dynamic_cast<DecimalFormat*>(DecimalFormat::createCurrencyInstance("en", status)), status);
    if (!assertSuccess("createCurrencyInstance() failed.", status, true, __FILE__, __LINE__)) {return;}
    UnicodeString pattern;
    assertEquals("Test assumes that currency sign is at the beginning",
            u"\u00A4#,##0.00",
            df->toPattern(pattern));
    // Should round-trip on the correct currency format:
    expect2(*df, 1.23, u"\u00A41.23");
    df->setCurrency(u"EUR", status);
    expect2(*df, 1.23, u"\u20AC1.23");
    // Should parse with currency in the wrong place in lenient mode
    df->setLenient(TRUE);
    expect(*df, u"1.23\u20AC", 1.23);
    expectParseCurrency(*df, u"EUR", 1.23, "1.23\\u20AC");
    // Should NOT parse with currency in the wrong place in STRICT mode
    df->setLenient(FALSE);
    {
        Formattable result;
        ErrorCode failStatus;
        df->parse(u"1.23\u20AC", result, failStatus);
        assertEquals("Should fail to parse", U_INVALID_FORMAT_ERROR, failStatus);
    }
    {
        ParsePosition ppos;
        df->parseCurrency(u"1.23\u20AC", ppos);
        assertEquals("Should fail to parse currency", 0, ppos.getIndex());
    }
}


void
NumberFormatTest::TestDecimalFormatCurrencyParse() {
    // Locale.US
    UErrorCode status = U_ZERO_ERROR;
    DecimalFormatSymbols* sym = new DecimalFormatSymbols(Locale("en_US"), status);
    if (U_FAILURE(status)) {
        delete sym;
        return;
    }
    UnicodeString pat;
    UChar currency = 0x00A4;
    // "\xA4#,##0.00;-\xA4#,##0.00"
    pat.append(currency).append(currency).append(currency).append("#,##0.00;-").append(currency).append(currency).append(currency).append("#,##0.00");
    DecimalFormat* fmt = new DecimalFormat(pat, sym, status);
    if (U_FAILURE(status)) {
        delete fmt;
        errln("failed to new DecimalFormat in TestDecimalFormatCurrencyParse");
        return;
    }
    const char* DATA[][2] = {
        // the data are:
        // string to be parsed, the parsed result (number)
        {"$1.00", "1"},
        {"USD1.00", "1"},
        {"1.00 US dollar", "1"},
        {"$1,234.56", "1234.56"},
        {"USD1,234.56", "1234.56"},
        {"1,234.56 US dollar", "1234.56"},
    };
    // NOTE: ICU 62 requires that the currency format match the pattern in strict mode.
    fmt->setLenient(TRUE);
    for (uint32_t i = 0; i < UPRV_LENGTHOF(DATA); ++i) {
        UnicodeString stringToBeParsed = ctou(DATA[i][0]);
        double parsedResult = atof(DATA[i][1]);
        UErrorCode status = U_ZERO_ERROR;
        Formattable result;
        fmt->parse(stringToBeParsed, result, status);
        logln((UnicodeString)"Input: " + stringToBeParsed + "; output: " + result.getDouble(status));
        if (U_FAILURE(status) ||
            (result.getType() == Formattable::kDouble &&
            result.getDouble() != parsedResult) ||
            (result.getType() == Formattable::kLong &&
            result.getLong() != parsedResult)) {
            errln((UnicodeString)"FAIL parse: Expected " + parsedResult);
        }
    }
    delete fmt;
}


void
NumberFormatTest::TestCurrencyIsoPluralFormat() {
    static const char* DATA[][6] = {
        // the data are:
        // locale,
        // currency amount to be formatted,
        // currency ISO code to be formatted,
        // format result using CURRENCYSTYLE,
        // format result using ISOCURRENCYSTYLE,
        // format result using PLURALCURRENCYSTYLE,

        {"en_US", "1", "USD", "$1.00", "USD\\u00A01.00", "1.00 US dollars"},
        {"en_US", "1234.56", "USD", "$1,234.56", "USD\\u00A01,234.56", "1,234.56 US dollars"},
        {"en_US", "-1234.56", "USD", "-$1,234.56", "-USD\\u00A01,234.56", "-1,234.56 US dollars"},
        {"zh_CN", "1", "USD", "US$1.00", "USD\\u00A01.00", "1.00\\u00A0\\u7F8E\\u5143"},
        {"zh_CN", "1234.56", "USD", "US$1,234.56", "USD\\u00A01,234.56", "1,234.56\\u00A0\\u7F8E\\u5143"},
        {"zh_CN", "1", "CNY", "\\uFFE51.00", "CNY\\u00A01.00", "1.00\\u00A0\\u4EBA\\u6C11\\u5E01"},
        {"zh_CN", "1234.56", "CNY", "\\uFFE51,234.56", "CNY\\u00A01,234.56", "1,234.56\\u00A0\\u4EBA\\u6C11\\u5E01"},
        {"ru_RU", "1", "RUB", "1,00\\u00A0\\u20BD", "1,00\\u00A0RUB", "1,00 \\u0440\\u043E\\u0441\\u0441\\u0438\\u0439\\u0441\\u043A\\u043E\\u0433\\u043E \\u0440\\u0443\\u0431\\u043B\\u044F"},
        {"ru_RU", "2", "RUB", "2,00\\u00A0\\u20BD", "2,00\\u00A0RUB", "2,00 \\u0440\\u043E\\u0441\\u0441\\u0438\\u0439\\u0441\\u043A\\u043E\\u0433\\u043E \\u0440\\u0443\\u0431\\u043B\\u044F"},
        {"ru_RU", "5", "RUB", "5,00\\u00A0\\u20BD", "5,00\\u00A0RUB", "5,00 \\u0440\\u043E\\u0441\\u0441\\u0438\\u0439\\u0441\\u043A\\u043E\\u0433\\u043E \\u0440\\u0443\\u0431\\u043B\\u044F"},
        // test locale without currency information
        {"root", "-1.23", "USD", "-US$\\u00A01.23", "-USD\\u00A01.23", "-1.23 USD"},
        // test choice format
        {"es_AR", "1", "INR", "INR\\u00A01,00", "INR\\u00A01,00", "1,00 rupia india"},
    };
    static const UNumberFormatStyle currencyStyles[] = {
        UNUM_CURRENCY,
        UNUM_CURRENCY_ISO,
        UNUM_CURRENCY_PLURAL
    };

    for (int32_t i=0; i<UPRV_LENGTHOF(DATA); ++i) {
      const char* localeString = DATA[i][0];
      double numberToBeFormat = atof(DATA[i][1]);
      const char* currencyISOCode = DATA[i][2];
      logln(UnicodeString(u"Locale: ") + localeString + "; amount: " + numberToBeFormat);
      Locale locale(localeString);
      for (int32_t kIndex = 0; kIndex < UPRV_LENGTHOF(currencyStyles); ++kIndex) {
        UNumberFormatStyle k = currencyStyles[kIndex];
        logln(UnicodeString(u"UNumberFormatStyle: ") + k);
        UErrorCode status = U_ZERO_ERROR;
        NumberFormat* numFmt = NumberFormat::createInstance(locale, k, status);
        if (U_FAILURE(status)) {
            delete numFmt;
            dataerrln((UnicodeString)"can not create instance, locale:" + localeString + ", style: " + k + " - " + u_errorName(status));
            continue;
        }
        UChar currencyCode[4];
        u_charsToUChars(currencyISOCode, currencyCode, 4);
        numFmt->setCurrency(currencyCode, status);
        if (U_FAILURE(status)) {
            delete numFmt;
            errln((UnicodeString)"can not set currency:" + currencyISOCode);
            continue;
        }

        UnicodeString strBuf;
        numFmt->format(numberToBeFormat, strBuf);
        int resultDataIndex = 3 + kIndex;
        // DATA[i][resultDataIndex] is the currency format result
        // using 'k' currency style.
        UnicodeString formatResult = ctou(DATA[i][resultDataIndex]);
        if (strBuf.compare(formatResult)) {
            errln("FAIL: Expected " + formatResult + " actual: " + strBuf);
        }
        // test parsing, and test parsing for all currency formats.
        // NOTE: ICU 62 requires that the currency format match the pattern in strict mode.
        numFmt->setLenient(TRUE);
        for (int j = 3; j < 6; ++j) {
            // DATA[i][3] is the currency format result using
            // CURRENCYSTYLE formatter.
            // DATA[i][4] is the currency format result using
            // ISOCURRENCYSTYLE formatter.
            // DATA[i][5] is the currency format result using
            // PLURALCURRENCYSTYLE formatter.
            UnicodeString oneCurrencyFormatResult = ctou(DATA[i][j]);
            UErrorCode status = U_ZERO_ERROR;
            Formattable parseResult;
            numFmt->parse(oneCurrencyFormatResult, parseResult, status);
            if (U_FAILURE(status) ||
                (parseResult.getType() == Formattable::kDouble &&
                 parseResult.getDouble() != numberToBeFormat) ||
                (parseResult.getType() == Formattable::kLong &&
                 parseResult.getLong() != numberToBeFormat)) {
                errln((UnicodeString)"FAIL: getCurrencyFormat of locale " +
                      localeString + " failed roundtripping the number");
                if (parseResult.getType() == Formattable::kDouble) {
                    errln((UnicodeString)"expected: " + numberToBeFormat + "; actual: " +parseResult.getDouble());
                } else {
                    errln((UnicodeString)"expected: " + numberToBeFormat + "; actual: " +parseResult.getLong());
                }
            }
        }
        delete numFmt;
      }
    }
}

void
NumberFormatTest::TestCurrencyParsing() {
    static const char* DATA[][6] = {
        // the data are:
        // locale,
        // currency amount to be formatted,
        // currency ISO code to be formatted,
        // format result using CURRENCYSTYLE,
        // format result using ISOCURRENCYSTYLE,
        // format result using PLURALCURRENCYSTYLE,
        {"en_US", "1", "USD", "$1.00", "USD\\u00A01.00", "1.00 US dollars"},
        {"pa_IN", "1", "USD", "US$\\u00A01.00", "USD\\u00A01.00", "1.00 \\u0a2f\\u0a42.\\u0a10\\u0a38. \\u0a21\\u0a3e\\u0a32\\u0a30"},
        {"es_AR", "1", "USD", "US$\\u00A01,00", "USD\\u00A01,00", "1,00 d\\u00f3lar estadounidense"},
        {"ar_EG", "1", "USD", "\\u0661\\u066b\\u0660\\u0660\\u00a0US$", "\\u0661\\u066b\\u0660\\u0660\\u00a0USD", "\\u0661\\u066b\\u0660\\u0660 \\u062f\\u0648\\u0644\\u0627\\u0631 \\u0623\\u0645\\u0631\\u064a\\u0643\\u064a"},
        {"fa_CA", "1", "USD", "\\u200e$\\u06f1\\u066b\\u06f0\\u06f0", "\\u200eUSD\\u06f1\\u066b\\u06f0\\u06f0", "\\u06f1\\u066b\\u06f0\\u06f0 \\u062f\\u0644\\u0627\\u0631 \\u0627\\u0645\\u0631\\u06cc\\u06a9\\u0627"},
        {"he_IL", "1", "USD", "\\u200f1.00\\u00a0$", "\\u200f1.00\\u00a0USD", "1.00 \\u05d3\\u05d5\\u05dc\\u05e8 \\u05d0\\u05de\\u05e8\\u05d9\\u05e7\\u05d0\\u05d9"},
        {"hr_HR", "1", "USD", "1,00\\u00a0USD", "1,00\\u00a0USD", "1,00 ameri\\u010Dkih dolara"},
        {"id_ID", "1", "USD", "US$\\u00A01,00", "USD\\u00A01,00", "1,00 Dolar Amerika Serikat"},
        {"it_IT", "1", "USD", "1,00\\u00a0USD", "1,00\\u00a0USD", "1,00 dollari statunitensi"},
        {"ko_KR", "1", "USD", "US$\\u00A01.00", "USD\\u00A01.00", "1.00 \\ubbf8\\uad6d \\ub2ec\\ub7ec"},
        {"ja_JP", "1", "USD", "$1.00", "USD\\u00A01.00", "1.00\\u00A0\\u7c73\\u30c9\\u30eb"},
        {"zh_CN", "1", "CNY", "\\uFFE51.00", "CNY\\u00A001.00", "1.00\\u00A0\\u4EBA\\u6C11\\u5E01"},
        {"zh_TW", "1", "CNY", "CN\\u00A51.00", "CNY\\u00A01.00", "1.00 \\u4eba\\u6c11\\u5e63"},
        {"zh_Hant", "1", "CNY", "CN\\u00A51.00", "CNY\\u00A01.00", "1.00 \\u4eba\\u6c11\\u5e63"},
        {"zh_Hant", "1", "JPY", "\\u00A51.00", "JPY\\u00A01.00", "1 \\u65E5\\u5713"},
        {"ja_JP", "1", "JPY", "\\uFFE51.00", "JPY\\u00A01.00", "1\\u00A0\\u5186"},
        // ICU 62 requires #parseCurrency() to recognize variants when parsing
        // {"ja_JP", "1", "JPY", "\\u00A51.00", "JPY\\u00A01.00", "1\\u00A0\\u5186"},
        {"ru_RU", "1", "RUB", "1,00\\u00A0\\u00A0\\u20BD", "1,00\\u00A0\\u00A0RUB", "1,00 \\u0440\\u043E\\u0441\\u0441\\u0438\\u0439\\u0441\\u043A\\u043E\\u0433\\u043E \\u0440\\u0443\\u0431\\u043B\\u044F"}
    };
    static const UNumberFormatStyle currencyStyles[] = {
        UNUM_CURRENCY,
        UNUM_CURRENCY_ISO,
        UNUM_CURRENCY_PLURAL
    };
    static const char* currencyStyleNames[] = {
      "UNUM_CURRENCY",
      "UNUM_CURRENCY_ISO",
      "UNUM_CURRENCY_PLURAL"
    };

#ifdef NUMFMTST_CACHE_DEBUG
int deadloop = 0;
for (;;) {
    printf("loop: %d\n", deadloop++);
#endif
    for (uint32_t i=0; i< UPRV_LENGTHOF(DATA); ++i) {  /* i = test case #  - should be i=0*/
      for (int32_t kIndex = 2; kIndex < UPRV_LENGTHOF(currencyStyles); ++kIndex) {
        UNumberFormatStyle k = currencyStyles[kIndex]; /* k = style */
        const char* localeString = DATA[i][0];
        double numberToBeFormat = atof(DATA[i][1]);
        const char* currencyISOCode = DATA[i][2];
        Locale locale(localeString);
        UErrorCode status = U_ZERO_ERROR;
        NumberFormat* numFmt = NumberFormat::createInstance(locale, k, status);
        logln("#%d NumberFormat(%s, %s) Currency=%s\n",
              i, localeString, currencyStyleNames[kIndex],
              currencyISOCode);

        if (U_FAILURE(status)) {
            delete numFmt;
            dataerrln((UnicodeString)"can not create instance, locale:" + localeString + ", style: " + k + " - " + u_errorName(status));
            continue;
        }
        UChar currencyCode[4];
        u_charsToUChars(currencyISOCode, currencyCode, 4);
        numFmt->setCurrency(currencyCode, status);
        if (U_FAILURE(status)) {
            delete numFmt;
            errln((UnicodeString)"can not set currency:" + currencyISOCode);
            continue;
        }

        UnicodeString strBuf;
        numFmt->format(numberToBeFormat, strBuf);
        int resultDataIndex = 3 + kIndex;
        // DATA[i][resultDataIndex] is the currency format result
        // using 'k' currency style.
        UnicodeString formatResult = ctou(DATA[i][resultDataIndex]);
        if (strBuf.compare(formatResult)) {
            errln("FAIL: Expected " + formatResult + " actual: " + strBuf);
        }
        // test parsing, and test parsing for all currency formats.
        // NOTE: ICU 62 requires that the currency format match the pattern in strict mode.
        numFmt->setLenient(TRUE);
        for (int j = 3; j < 6; ++j) {
            // DATA[i][3] is the currency format result using
            // CURRENCYSTYLE formatter.
            // DATA[i][4] is the currency format result using
            // ISOCURRENCYSTYLE formatter.
            // DATA[i][5] is the currency format result using
            // PLURALCURRENCYSTYLE formatter.
            UnicodeString oneCurrencyFormatResult = ctou(DATA[i][j]);
            UErrorCode status = U_ZERO_ERROR;
            Formattable parseResult;
            logln("parse(%s)", DATA[i][j]);
            numFmt->parse(oneCurrencyFormatResult, parseResult, status);
            if (U_FAILURE(status) ||
                (parseResult.getType() == Formattable::kDouble &&
                 parseResult.getDouble() != numberToBeFormat) ||
                (parseResult.getType() == Formattable::kLong &&
                 parseResult.getLong() != numberToBeFormat)) {
                errln((UnicodeString)"FAIL: NumberFormat(" + localeString +", " + currencyStyleNames[kIndex] +
                      "), Currency="+currencyISOCode+", parse("+DATA[i][j]+") returned error " + (UnicodeString)u_errorName(status)+".  Testcase: data[" + i + "][" + currencyStyleNames[j-3] +"="+j+"]");
                if (parseResult.getType() == Formattable::kDouble) {
                    errln((UnicodeString)"expected: " + numberToBeFormat + "; actual (double): " +parseResult.getDouble());
                } else {
                    errln((UnicodeString)"expected: " + numberToBeFormat + "; actual (long): " +parseResult.getLong());
                }
                errln((UnicodeString)" round-trip would be: " + strBuf);
            }
        }
        delete numFmt;
      }
    }
#ifdef NUMFMTST_CACHE_DEBUG
}
#endif
}


void
NumberFormatTest::TestParseCurrencyInUCurr() {
    const char* DATA[] = {
        "1.00 US DOLLAR",  // case in-sensitive
        "$1.00",
        "USD1.00",
        "usd1.00", // case in-sensitive: #13696
        "US dollar1.00",
        "US dollars1.00",
        "$1.00",
        "A$1.00",
        "ADP1.00",
        "ADP1.00",
        "AED1.00",
        "AED1.00",
        "AFA1.00",
        "AFA1.00",
        "AFN1.00",
        "ALL1.00",
        "AMD1.00",
        "ANG1.00",
        "AOA1.00",
        "AOK1.00",
        "AOK1.00",
        "AON1.00",
        "AON1.00",
        "AOR1.00",
        "AOR1.00",
        "ARS1.00",
        "ARA1.00",
        "ARA1.00",
        "ARP1.00",
        "ARP1.00",
        "ARS1.00",
        "ATS1.00",
        "ATS1.00",
        "AUD1.00",
        "AWG1.00",
        "AZM1.00",
        "AZM1.00",
        "AZN1.00",
        "Afghan Afghani (1927\\u20132002)1.00",
        "Afghan afghani (1927\\u20132002)1.00",
        "Afghan Afghani1.00",
        "Afghan Afghanis1.00",
        "Albanian Lek1.00",
        "Albanian lek1.00",
        "Albanian lek\\u00eb1.00",
        "Algerian Dinar1.00",
        "Algerian dinar1.00",
        "Algerian dinars1.00",
        "Andorran Peseta1.00",
        "Andorran peseta1.00",
        "Andorran pesetas1.00",
        "Angolan Kwanza (1977\\u20131991)1.00",
        "Angolan Readjusted Kwanza (1995\\u20131999)1.00",
        "Angolan Kwanza1.00",
        "Angolan New Kwanza (1990\\u20132000)1.00",
        "Angolan kwanza (1977\\u20131991)1.00",
        "Angolan readjusted kwanza (1995\\u20131999)1.00",
        "Angolan kwanza1.00",
        "Angolan kwanzas (1977\\u20131991)1.00",
        "Angolan readjusted kwanzas (1995\\u20131999)1.00",
        "Angolan kwanzas1.00",
        "Angolan new kwanza (1990\\u20132000)1.00",
        "Angolan new kwanzas (1990\\u20132000)1.00",
        "Argentine Austral1.00",
        "Argentine Peso (1983\\u20131985)1.00",
        "Argentine Peso1.00",
        "Argentine austral1.00",
        "Argentine australs1.00",
        "Argentine peso (1983\\u20131985)1.00",
        "Argentine peso1.00",
        "Argentine pesos (1983\\u20131985)1.00",
        "Argentine pesos1.00",
        "Armenian Dram1.00",
        "Armenian dram1.00",
        "Armenian drams1.00",
        "Aruban Florin1.00",
        "Aruban florin1.00",
        "Australian Dollar1.00",
        "Australian dollar1.00",
        "Australian dollars1.00",
        "Austrian Schilling1.00",
        "Austrian schilling1.00",
        "Austrian schillings1.00",
        "Azerbaijani Manat (1993\\u20132006)1.00",
        "Azerbaijani Manat1.00",
        "Azerbaijani manat (1993\\u20132006)1.00",
        "Azerbaijani manat1.00",
        "Azerbaijani manats (1993\\u20132006)1.00",
        "Azerbaijani manats1.00",
        "BAD1.00",
        "BAD1.00",
        "BAM1.00",
        "BBD1.00",
        "BDT1.00",
        "BEC1.00",
        "BEC1.00",
        "BEF1.00",
        "BEL1.00",
        "BEL1.00",
        "BGL1.00",
        "BGN1.00",
        "BGN1.00",
        "BHD1.00",
        "BIF1.00",
        "BMD1.00",
        "BND1.00",
        "BOB1.00",
        "BOP1.00",
        "BOP1.00",
        "BOV1.00",
        "BOV1.00",
        "BRB1.00",
        "BRB1.00",
        "BRC1.00",
        "BRC1.00",
        "BRE1.00",
        "BRE1.00",
        "BRL1.00",
        "BRN1.00",
        "BRN1.00",
        "BRR1.00",
        "BRR1.00",
        "BSD1.00",
        "BSD1.00",
        "BTN1.00",
        "BUK1.00",
        "BUK1.00",
        "BWP1.00",
        "BYB1.00",
        "BYB1.00",
        "BYR1.00",
        "BZD1.00",
        "Bahamian Dollar1.00",
        "Bahamian dollar1.00",
        "Bahamian dollars1.00",
        "Bahraini Dinar1.00",
        "Bahraini dinar1.00",
        "Bahraini dinars1.00",
        "Bangladeshi Taka1.00",
        "Bangladeshi taka1.00",
        "Bangladeshi takas1.00",
        "Barbadian Dollar1.00",
        "Barbadian dollar1.00",
        "Barbadian dollars1.00",
        "Belarusian Ruble (1994\\u20131999)1.00",
        "Belarusian Ruble1.00",
        "Belarusian ruble (1994\\u20131999)1.00",
        "Belarusian rubles (1994\\u20131999)1.00",
        "Belarusian ruble1.00",
        "Belarusian rubles1.00",
        "Belgian Franc (convertible)1.00",
        "Belgian Franc (financial)1.00",
        "Belgian Franc1.00",
        "Belgian franc (convertible)1.00",
        "Belgian franc (financial)1.00",
        "Belgian franc1.00",
        "Belgian francs (convertible)1.00",
        "Belgian francs (financial)1.00",
        "Belgian francs1.00",
        "Belize Dollar1.00",
        "Belize dollar1.00",
        "Belize dollars1.00",
        "Bermudan Dollar1.00",
        "Bermudan dollar1.00",
        "Bermudan dollars1.00",
        "Bhutanese Ngultrum1.00",
        "Bhutanese ngultrum1.00",
        "Bhutanese ngultrums1.00",
        "Bolivian Mvdol1.00",
        "Bolivian Peso1.00",
        "Bolivian mvdol1.00",
        "Bolivian mvdols1.00",
        "Bolivian peso1.00",
        "Bolivian pesos1.00",
        "Bolivian Boliviano1.00",
        "Bolivian Boliviano1.00",
        "Bolivian Bolivianos1.00",
        "Bosnia-Herzegovina Convertible Mark1.00",
        "Bosnia-Herzegovina Dinar (1992\\u20131994)1.00",
        "Bosnia-Herzegovina convertible mark1.00",
        "Bosnia-Herzegovina convertible marks1.00",
        "Bosnia-Herzegovina dinar (1992\\u20131994)1.00",
        "Bosnia-Herzegovina dinars (1992\\u20131994)1.00",
        "Botswanan Pula1.00",
        "Botswanan pula1.00",
        "Botswanan pulas1.00",
        "Brazilian New Cruzado (1989\\u20131990)1.00",
        "Brazilian Cruzado (1986\\u20131989)1.00",
        "Brazilian Cruzeiro (1990\\u20131993)1.00",
        "Brazilian New Cruzeiro (1967\\u20131986)1.00",
        "Brazilian Cruzeiro (1993\\u20131994)1.00",
        "Brazilian Real1.00",
        "Brazilian new cruzado (1989\\u20131990)1.00",
        "Brazilian new cruzados (1989\\u20131990)1.00",
        "Brazilian cruzado (1986\\u20131989)1.00",
        "Brazilian cruzados (1986\\u20131989)1.00",
        "Brazilian cruzeiro (1990\\u20131993)1.00",
        "Brazilian new cruzeiro (1967\\u20131986)1.00",
        "Brazilian cruzeiro (1993\\u20131994)1.00",
        "Brazilian cruzeiros (1990\\u20131993)1.00",
        "Brazilian new cruzeiros (1967\\u20131986)1.00",
        "Brazilian cruzeiros (1993\\u20131994)1.00",
        "Brazilian real1.00",
        "Brazilian reals1.00",
        "British Pound1.00",
        "British pound1.00",
        "British pounds1.00",
        "Brunei Dollar1.00",
        "Brunei dollar1.00",
        "Brunei dollars1.00",
        "Bulgarian Hard Lev1.00",
        "Bulgarian Lev1.00",
        "Bulgarian Leva1.00",
        "Bulgarian hard lev1.00",
        "Bulgarian hard leva1.00",
        "Bulgarian lev1.00",
        "Burmese Kyat1.00",
        "Burmese kyat1.00",
        "Burmese kyats1.00",
        "Burundian Franc1.00",
        "Burundian franc1.00",
        "Burundian francs1.00",
        "CA$1.00",
        "CAD1.00",
        "CDF1.00",
        "CDF1.00",
        "West African CFA Franc1.00",
        "Central African CFA Franc1.00",
        "West African CFA franc1.00",
        "Central African CFA franc1.00",
        "West African CFA francs1.00",
        "Central African CFA francs1.00",
        "CFP Franc1.00",
        "CFP franc1.00",
        "CFP francs1.00",
        "CFPF1.00",
        "CHE1.00",
        "CHE1.00",
        "CHF1.00",
        "CHW1.00",
        "CHW1.00",
        "CLF1.00",
        "CLF1.00",
        "CLP1.00",
        "CNY1.00",
        "COP1.00",
        "COU1.00",
        "COU1.00",
        "CRC1.00",
        "CSD1.00",
        "CSD1.00",
        "CSK1.00",
        "CSK1.00",
        "CUP1.00",
        "CUP1.00",
        "CVE1.00",
        "CYP1.00",
        "CZK1.00",
        "Cambodian Riel1.00",
        "Cambodian riel1.00",
        "Cambodian riels1.00",
        "Canadian Dollar1.00",
        "Canadian dollar1.00",
        "Canadian dollars1.00",
        "Cape Verdean Escudo1.00",
        "Cape Verdean escudo1.00",
        "Cape Verdean escudos1.00",
        "Cayman Islands Dollar1.00",
        "Cayman Islands dollar1.00",
        "Cayman Islands dollars1.00",
        "Chilean Peso1.00",
        "Chilean Unit of Account (UF)1.00",
        "Chilean peso1.00",
        "Chilean pesos1.00",
        "Chilean unit of account (UF)1.00",
        "Chilean units of account (UF)1.00",
        "Chinese Yuan1.00",
        "Chinese yuan1.00",
        "Colombian Peso1.00",
        "Colombian peso1.00",
        "Colombian pesos1.00",
        "Comorian Franc1.00",
        "Comorian franc1.00",
        "Comorian francs1.00",
        "Congolese Franc1.00",
        "Congolese franc1.00",
        "Congolese francs1.00",
        "Costa Rican Col\\u00f3n1.00",
        "Costa Rican col\\u00f3n1.00",
        "Costa Rican col\\u00f3ns1.00",
        "Croatian Dinar1.00",
        "Croatian Kuna1.00",
        "Croatian dinar1.00",
        "Croatian dinars1.00",
        "Croatian kuna1.00",
        "Croatian kunas1.00",
        "Cuban Peso1.00",
        "Cuban peso1.00",
        "Cuban pesos1.00",
        "Cypriot Pound1.00",
        "Cypriot pound1.00",
        "Cypriot pounds1.00",
        "Czech Koruna1.00",
        "Czech koruna1.00",
        "Czech korunas1.00",
        "Czechoslovak Hard Koruna1.00",
        "Czechoslovak hard koruna1.00",
        "Czechoslovak hard korunas1.00",
        "DDM1.00",
        "DDM1.00",
        "DEM1.00",
        "DEM1.00",
        "DJF1.00",
        "DKK1.00",
        "DOP1.00",
        "DZD1.00",
        "Danish Krone1.00",
        "Danish krone1.00",
        "Danish kroner1.00",
        "German Mark1.00",
        "German mark1.00",
        "German marks1.00",
        "Djiboutian Franc1.00",
        "Djiboutian franc1.00",
        "Djiboutian francs1.00",
        "Dominican Peso1.00",
        "Dominican peso1.00",
        "Dominican pesos1.00",
        "EC$1.00",
        "ECS1.00",
        "ECS1.00",
        "ECV1.00",
        "ECV1.00",
        "EEK1.00",
        "EEK1.00",
        "EGP1.00",
        "EGP1.00",
        "ERN1.00",
        "ERN1.00",
        "ESA1.00",
        "ESA1.00",
        "ESB1.00",
        "ESB1.00",
        "ESP1.00",
        "ETB1.00",
        "EUR1.00",
        "East Caribbean Dollar1.00",
        "East Caribbean dollar1.00",
        "East Caribbean dollars1.00",
        "East German Mark1.00",
        "East German mark1.00",
        "East German marks1.00",
        "Ecuadorian Sucre1.00",
        "Ecuadorian Unit of Constant Value1.00",
        "Ecuadorian sucre1.00",
        "Ecuadorian sucres1.00",
        "Ecuadorian unit of constant value1.00",
        "Ecuadorian units of constant value1.00",
        "Egyptian Pound1.00",
        "Egyptian pound1.00",
        "Egyptian pounds1.00",
        "Salvadoran Col\\u00f3n1.00",
        "Salvadoran col\\u00f3n1.00",
        "Salvadoran colones1.00",
        "Equatorial Guinean Ekwele1.00",
        "Equatorial Guinean ekwele1.00",
        "Eritrean Nakfa1.00",
        "Eritrean nakfa1.00",
        "Eritrean nakfas1.00",
        "Estonian Kroon1.00",
        "Estonian kroon1.00",
        "Estonian kroons1.00",
        "Ethiopian Birr1.00",
        "Ethiopian birr1.00",
        "Ethiopian birrs1.00",
        "Euro1.00",
        "European Composite Unit1.00",
        "European Currency Unit1.00",
        "European Monetary Unit1.00",
        "European Unit of Account (XBC)1.00",
        "European Unit of Account (XBD)1.00",
        "European composite unit1.00",
        "European composite units1.00",
        "European currency unit1.00",
        "European currency units1.00",
        "European monetary unit1.00",
        "European monetary units1.00",
        "European unit of account (XBC)1.00",
        "European unit of account (XBD)1.00",
        "European units of account (XBC)1.00",
        "European units of account (XBD)1.00",
        "FIM1.00",
        "FIM1.00",
        "FJD1.00",
        "FKP1.00",
        "FKP1.00",
        "FRF1.00",
        "FRF1.00",
        "Falkland Islands Pound1.00",
        "Falkland Islands pound1.00",
        "Falkland Islands pounds1.00",
        "Fijian Dollar1.00",
        "Fijian dollar1.00",
        "Fijian dollars1.00",
        "Finnish Markka1.00",
        "Finnish markka1.00",
        "Finnish markkas1.00",
        "CHF1.00",
        "French Franc1.00",
        "French Gold Franc1.00",
        "French UIC-Franc1.00",
        "French UIC-franc1.00",
        "French UIC-francs1.00",
        "French franc1.00",
        "French francs1.00",
        "French gold franc1.00",
        "French gold francs1.00",
        "GBP1.00",
        "GEK1.00",
        "GEK1.00",
        "GEL1.00",
        "GHC1.00",
        "GHC1.00",
        "GHS1.00",
        "GIP1.00",
        "GIP1.00",
        "GMD1.00",
        "GMD1.00",
        "GNF1.00",
        "GNS1.00",
        "GNS1.00",
        "GQE1.00",
        "GQE1.00",
        "GRD1.00",
        "GRD1.00",
        "GTQ1.00",
        "GWE1.00",
        "GWE1.00",
        "GWP1.00",
        "GWP1.00",
        "GYD1.00",
        "Gambian Dalasi1.00",
        "Gambian dalasi1.00",
        "Gambian dalasis1.00",
        "Georgian Kupon Larit1.00",
        "Georgian Lari1.00",
        "Georgian kupon larit1.00",
        "Georgian kupon larits1.00",
        "Georgian lari1.00",
        "Georgian laris1.00",
        "Ghanaian Cedi (1979\\u20132007)1.00",
        "Ghanaian Cedi1.00",
        "Ghanaian cedi (1979\\u20132007)1.00",
        "Ghanaian cedi1.00",
        "Ghanaian cedis (1979\\u20132007)1.00",
        "Ghanaian cedis1.00",
        "Gibraltar Pound1.00",
        "Gibraltar pound1.00",
        "Gibraltar pounds1.00",
        "Gold1.00",
        "Gold1.00",
        "Greek Drachma1.00",
        "Greek drachma1.00",
        "Greek drachmas1.00",
        "Guatemalan Quetzal1.00",
        "Guatemalan quetzal1.00",
        "Guatemalan quetzals1.00",
        "Guinean Franc1.00",
        "Guinean Syli1.00",
        "Guinean franc1.00",
        "Guinean francs1.00",
        "Guinean syli1.00",
        "Guinean sylis1.00",
        "Guinea-Bissau Peso1.00",
        "Guinea-Bissau peso1.00",
        "Guinea-Bissau pesos1.00",
        "Guyanaese Dollar1.00",
        "Guyanaese dollar1.00",
        "Guyanaese dollars1.00",
        "HK$1.00",
        "HKD1.00",
        "HNL1.00",
        "HRD1.00",
        "HRD1.00",
        "HRK1.00",
        "HRK1.00",
        "HTG1.00",
        "HTG1.00",
        "HUF1.00",
        "Haitian Gourde1.00",
        "Haitian gourde1.00",
        "Haitian gourdes1.00",
        "Honduran Lempira1.00",
        "Honduran lempira1.00",
        "Honduran lempiras1.00",
        "Hong Kong Dollar1.00",
        "Hong Kong dollar1.00",
        "Hong Kong dollars1.00",
        "Hungarian Forint1.00",
        "Hungarian forint1.00",
        "Hungarian forints1.00",
        "IDR1.00",
        "IEP1.00",
        "ILP1.00",
        "ILP1.00",
        "ILS1.00",
        "INR1.00",
        "IQD1.00",
        "IRR1.00",
        "ISK1.00",
        "ISK1.00",
        "ITL1.00",
        "Icelandic Kr\\u00f3na1.00",
        "Icelandic kr\\u00f3na1.00",
        "Icelandic kr\\u00f3nur1.00",
        "Indian Rupee1.00",
        "Indian rupee1.00",
        "Indian rupees1.00",
        "Indonesian Rupiah1.00",
        "Indonesian rupiah1.00",
        "Indonesian rupiahs1.00",
        "Iranian Rial1.00",
        "Iranian rial1.00",
        "Iranian rials1.00",
        "Iraqi Dinar1.00",
        "Iraqi dinar1.00",
        "Iraqi dinars1.00",
        "Irish Pound1.00",
        "Irish pound1.00",
        "Irish pounds1.00",
        "Israeli Pound1.00",
        "Israeli new shekel1.00",
        "Israeli pound1.00",
        "Israeli pounds1.00",
        "Italian Lira1.00",
        "Italian lira1.00",
        "Italian liras1.00",
        "JMD1.00",
        "JOD1.00",
        "JPY1.00",
        "Jamaican Dollar1.00",
        "Jamaican dollar1.00",
        "Jamaican dollars1.00",
        "Japanese Yen1.00",
        "Japanese yen1.00",
        "Jordanian Dinar1.00",
        "Jordanian dinar1.00",
        "Jordanian dinars1.00",
        "KES1.00",
        "KGS1.00",
        "KHR1.00",
        "KMF1.00",
        "KPW1.00",
        "KPW1.00",
        "KRW1.00",
        "KWD1.00",
        "KYD1.00",
        "KYD1.00",
        "KZT1.00",
        "Kazakhstani Tenge1.00",
        "Kazakhstani tenge1.00",
        "Kazakhstani tenges1.00",
        "Kenyan Shilling1.00",
        "Kenyan shilling1.00",
        "Kenyan shillings1.00",
        "Kuwaiti Dinar1.00",
        "Kuwaiti dinar1.00",
        "Kuwaiti dinars1.00",
        "Kyrgystani Som1.00",
        "Kyrgystani som1.00",
        "Kyrgystani soms1.00",
        "HNL1.00",
        "LAK1.00",
        "LAK1.00",
        "LBP1.00",
        "LKR1.00",
        "LRD1.00",
        "LRD1.00",
        "LSL1.00",
        "LTL1.00",
        "LTL1.00",
        "LTT1.00",
        "LTT1.00",
        "LUC1.00",
        "LUC1.00",
        "LUF1.00",
        "LUF1.00",
        "LUL1.00",
        "LUL1.00",
        "LVL1.00",
        "LVL1.00",
        "LVR1.00",
        "LVR1.00",
        "LYD1.00",
        "Laotian Kip1.00",
        "Laotian kip1.00",
        "Laotian kips1.00",
        "Latvian Lats1.00",
        "Latvian Ruble1.00",
        "Latvian lats1.00",
        "Latvian lati1.00",
        "Latvian ruble1.00",
        "Latvian rubles1.00",
        "Lebanese Pound1.00",
        "Lebanese pound1.00",
        "Lebanese pounds1.00",
        "Lesotho Loti1.00",
        "Lesotho loti1.00",
        "Lesotho lotis1.00",
        "Liberian Dollar1.00",
        "Liberian dollar1.00",
        "Liberian dollars1.00",
        "Libyan Dinar1.00",
        "Libyan dinar1.00",
        "Libyan dinars1.00",
        "Lithuanian Litas1.00",
        "Lithuanian Talonas1.00",
        "Lithuanian litas1.00",
        "Lithuanian litai1.00",
        "Lithuanian talonas1.00",
        "Lithuanian talonases1.00",
        "Luxembourgian Convertible Franc1.00",
        "Luxembourg Financial Franc1.00",
        "Luxembourgian Franc1.00",
        "Luxembourgian convertible franc1.00",
        "Luxembourgian convertible francs1.00",
        "Luxembourg financial franc1.00",
        "Luxembourg financial francs1.00",
        "Luxembourgian franc1.00",
        "Luxembourgian francs1.00",
        "MAD1.00",
        "MAD1.00",
        "MAF1.00",
        "MAF1.00",
        "MDL1.00",
        "MDL1.00",
        "MX$1.00",
        "MGA1.00",
        "MGA1.00",
        "MGF1.00",
        "MGF1.00",
        "MKD1.00",
        "MLF1.00",
        "MLF1.00",
        "MMK1.00",
        "MMK1.00",
        "MNT1.00",
        "MOP1.00",
        "MOP1.00",
        "MRO1.00",
        "MTL1.00",
        "MTP1.00",
        "MTP1.00",
        "MUR1.00",
        "MUR1.00",
        "MVR1.00",
        "MVR1.00",
        "MWK1.00",
        "MXN1.00",
        "MXP1.00",
        "MXP1.00",
        "MXV1.00",
        "MXV1.00",
        "MYR1.00",
        "MZE1.00",
        "MZE1.00",
        "MZM1.00",
        "MZN1.00",
        "Macanese Pataca1.00",
        "Macanese pataca1.00",
        "Macanese patacas1.00",
        "Macedonian Denar1.00",
        "Macedonian denar1.00",
        "Macedonian denari1.00",
        "Malagasy Ariaries1.00",
        "Malagasy Ariary1.00",
        "Malagasy Ariary1.00",
        "Malagasy Franc1.00",
        "Malagasy franc1.00",
        "Malagasy francs1.00",
        "Malawian Kwacha1.00",
        "Malawian Kwacha1.00",
        "Malawian Kwachas1.00",
        "Malaysian Ringgit1.00",
        "Malaysian ringgit1.00",
        "Malaysian ringgits1.00",
        "Maldivian Rufiyaa1.00",
        "Maldivian rufiyaa1.00",
        "Maldivian rufiyaas1.00",
        "Malian Franc1.00",
        "Malian franc1.00",
        "Malian francs1.00",
        "Maltese Lira1.00",
        "Maltese Pound1.00",
        "Maltese lira1.00",
        "Maltese lira1.00",
        "Maltese pound1.00",
        "Maltese pounds1.00",
        "Mauritanian Ouguiya1.00",
        "Mauritanian ouguiya1.00",
        "Mauritanian ouguiyas1.00",
        "Mauritian Rupee1.00",
        "Mauritian rupee1.00",
        "Mauritian rupees1.00",
        "Mexican Peso1.00",
        "Mexican Silver Peso (1861\\u20131992)1.00",
        "Mexican Investment Unit1.00",
        "Mexican peso1.00",
        "Mexican pesos1.00",
        "Mexican silver peso (1861\\u20131992)1.00",
        "Mexican silver pesos (1861\\u20131992)1.00",
        "Mexican investment unit1.00",
        "Mexican investment units1.00",
        "Moldovan Leu1.00",
        "Moldovan leu1.00",
        "Moldovan lei1.00",
        "Mongolian Tugrik1.00",
        "Mongolian tugrik1.00",
        "Mongolian tugriks1.00",
        "Moroccan Dirham1.00",
        "Moroccan Franc1.00",
        "Moroccan dirham1.00",
        "Moroccan dirhams1.00",
        "Moroccan franc1.00",
        "Moroccan francs1.00",
        "Mozambican Escudo1.00",
        "Mozambican Metical1.00",
        "Mozambican escudo1.00",
        "Mozambican escudos1.00",
        "Mozambican metical1.00",
        "Mozambican meticals1.00",
        "Myanmar Kyat1.00",
        "Myanmar kyat1.00",
        "Myanmar kyats1.00",
        "NAD1.00",
        "NGN1.00",
        "NIC1.00",
        "NIO1.00",
        "NIO1.00",
        "NLG1.00",
        "NLG1.00",
        "NOK1.00",
        "NPR1.00",
        "NT$1.00",
        "NZ$1.00",
        "NZD1.00",
        "Namibian Dollar1.00",
        "Namibian dollar1.00",
        "Namibian dollars1.00",
        "Nepalese Rupee1.00",
        "Nepalese rupee1.00",
        "Nepalese rupees1.00",
        "Netherlands Antillean Guilder1.00",
        "Netherlands Antillean guilder1.00",
        "Netherlands Antillean guilders1.00",
        "Dutch Guilder1.00",
        "Dutch guilder1.00",
        "Dutch guilders1.00",
        "Israeli New Shekel1.00",
        "Israeli New Shekels1.00",
        "New Zealand Dollar1.00",
        "New Zealand dollar1.00",
        "New Zealand dollars1.00",
        "Nicaraguan C\\u00f3rdoba1.00",
        "Nicaraguan C\\u00f3rdoba (1988\\u20131991)1.00",
        "Nicaraguan c\\u00f3rdoba1.00",
        "Nicaraguan c\\u00f3rdobas1.00",
        "Nicaraguan c\\u00f3rdoba (1988\\u20131991)1.00",
        "Nicaraguan c\\u00f3rdobas (1988\\u20131991)1.00",
        "Nigerian Naira1.00",
        "Nigerian naira1.00",
        "Nigerian nairas1.00",
        "North Korean Won1.00",
        "North Korean won1.00",
        "North Korean won1.00",
        "Norwegian Krone1.00",
        "Norwegian krone1.00",
        "Norwegian kroner1.00",
        "OMR1.00",
        "Mozambican Metical (1980\\u20132006)1.00",
        "Mozambican metical (1980\\u20132006)1.00",
        "Mozambican meticals (1980\\u20132006)1.00",
        "Romanian Lei (1952\\u20132006)1.00",
        "Romanian Leu (1952\\u20132006)1.00",
        "Romanian leu (1952\\u20132006)1.00",
        "Serbian Dinar (2002\\u20132006)1.00",
        "Serbian dinar (2002\\u20132006)1.00",
        "Serbian dinars (2002\\u20132006)1.00",
        "Sudanese Dinar (1992\\u20132007)1.00",
        "Sudanese Pound (1957\\u20131998)1.00",
        "Sudanese dinar (1992\\u20132007)1.00",
        "Sudanese dinars (1992\\u20132007)1.00",
        "Sudanese pound (1957\\u20131998)1.00",
        "Sudanese pounds (1957\\u20131998)1.00",
        "Turkish Lira (1922\\u20132005)1.00",
        "Turkish Lira (1922\\u20132005)1.00",
        "Omani Rial1.00",
        "Omani rial1.00",
        "Omani rials1.00",
        "PAB1.00",
        "PAB1.00",
        "PEI1.00",
        "PEI1.00",
        "PEN1.00",
        "PEN1.00",
        "PES1.00",
        "PES1.00",
        "PGK1.00",
        "PGK1.00",
        "PHP1.00",
        "PKR1.00",
        "PLN1.00",
        "PLZ1.00",
        "PLZ1.00",
        "PTE1.00",
        "PTE1.00",
        "PYG1.00",
        "Pakistani Rupee1.00",
        "Pakistani rupee1.00",
        "Pakistani rupees1.00",
        "Palladium1.00",
        "Palladium1.00",
        "Panamanian Balboa1.00",
        "Panamanian balboa1.00",
        "Panamanian balboas1.00",
        "Papua New Guinean Kina1.00",
        "Papua New Guinean kina1.00",
        "Papua New Guinean kina1.00",
        "Paraguayan Guarani1.00",
        "Paraguayan guarani1.00",
        "Paraguayan guaranis1.00",
        "Peruvian Inti1.00",
        "Peruvian Sol1.00",
        "Peruvian Sol (1863\\u20131965)1.00",
        "Peruvian inti1.00",
        "Peruvian intis1.00",
        "Peruvian sol1.00",
        "Peruvian soles1.00",
        "Peruvian sol (1863\\u20131965)1.00",
        "Peruvian soles (1863\\u20131965)1.00",
        "Philippine Piso1.00",
        "Philippine piso1.00",
        "Philippine pisos1.00",
        "Platinum1.00",
        "Platinum1.00",
        "Polish Zloty (1950\\u20131995)1.00",
        "Polish Zloty1.00",
        "Polish zlotys1.00",
        "Polish zloty (PLZ)1.00",
        "Polish zloty1.00",
        "Polish zlotys (PLZ)1.00",
        "Portuguese Escudo1.00",
        "Portuguese Guinea Escudo1.00",
        "Portuguese Guinea escudo1.00",
        "Portuguese Guinea escudos1.00",
        "Portuguese escudo1.00",
        "Portuguese escudos1.00",
        "GTQ1.00",
        "QAR1.00",
        "Qatari Rial1.00",
        "Qatari rial1.00",
        "Qatari rials1.00",
        "RHD1.00",
        "RHD1.00",
        "RINET Funds1.00",
        "RINET Funds1.00",
        "CN\\u00a51.00",
        "ROL1.00",
        "ROL1.00",
        "RON1.00",
        "RON1.00",
        "RSD1.00",
        "RSD1.00",
        "RUB1.00",
        "RUR1.00",
        "RUR1.00",
        "RWF1.00",
        "RWF1.00",
        "Rhodesian Dollar1.00",
        "Rhodesian dollar1.00",
        "Rhodesian dollars1.00",
        "Romanian Leu1.00",
        "Romanian lei1.00",
        "Romanian leu1.00",
        "Russian Ruble (1991\\u20131998)1.00",
        "Russian Ruble1.00",
        "Russian ruble (1991\\u20131998)1.00",
        "Russian ruble1.00",
        "Russian rubles (1991\\u20131998)1.00",
        "Russian rubles1.00",
        "Rwandan Franc1.00",
        "Rwandan franc1.00",
        "Rwandan francs1.00",
        "SAR1.00",
        "SBD1.00",
        "SCR1.00",
        "SDD1.00",
        "SDD1.00",
        "SDG1.00",
        "SDG1.00",
        "SDP1.00",
        "SDP1.00",
        "SEK1.00",
        "SGD1.00",
        "SHP1.00",
        "SHP1.00",
        "SIT1.00",
        "SIT1.00",
        "SKK1.00",
        "SLL1.00",
        "SLL1.00",
        "SOS1.00",
        "SRD1.00",
        "SRD1.00",
        "SRG1.00",
        "STD1.00",
        "SUR1.00",
        "SUR1.00",
        "SVC1.00",
        "SVC1.00",
        "SYP1.00",
        "SZL1.00",
        "St. Helena Pound1.00",
        "St. Helena pound1.00",
        "St. Helena pounds1.00",
        "S\\u00e3o Tom\\u00e9 & Pr\\u00edncipe Dobra1.00",
        "S\\u00e3o Tom\\u00e9 & Pr\\u00edncipe dobra1.00",
        "S\\u00e3o Tom\\u00e9 & Pr\\u00edncipe dobras1.00",
        "Saudi Riyal1.00",
        "Saudi riyal1.00",
        "Saudi riyals1.00",
        "Serbian Dinar1.00",
        "Serbian dinar1.00",
        "Serbian dinars1.00",
        "Seychellois Rupee1.00",
        "Seychellois rupee1.00",
        "Seychellois rupees1.00",
        "Sierra Leonean Leone1.00",
        "Sierra Leonean leone1.00",
        "Sierra Leonean leones1.00",
        "Silver1.00",
        "Silver1.00",
        "Singapore Dollar1.00",
        "Singapore dollar1.00",
        "Singapore dollars1.00",
        "Slovak Koruna1.00",
        "Slovak koruna1.00",
        "Slovak korunas1.00",
        "Slovenian Tolar1.00",
        "Slovenian tolar1.00",
        "Slovenian tolars1.00",
        "Solomon Islands Dollar1.00",
        "Solomon Islands dollar1.00",
        "Solomon Islands dollars1.00",
        "Somali Shilling1.00",
        "Somali shilling1.00",
        "Somali shillings1.00",
        "South African Rand (financial)1.00",
        "South African Rand1.00",
        "South African rand (financial)1.00",
        "South African rand1.00",
        "South African rands (financial)1.00",
        "South African rand1.00",
        "South Korean Won1.00",
        "South Korean won1.00",
        "South Korean won1.00",
        "Soviet Rouble1.00",
        "Soviet rouble1.00",
        "Soviet roubles1.00",
        "Spanish Peseta (A account)1.00",
        "Spanish Peseta (convertible account)1.00",
        "Spanish Peseta1.00",
        "Spanish peseta (A account)1.00",
        "Spanish peseta (convertible account)1.00",
        "Spanish peseta1.00",
        "Spanish pesetas (A account)1.00",
        "Spanish pesetas (convertible account)1.00",
        "Spanish pesetas1.00",
        "Special Drawing Rights1.00",
        "Sri Lankan Rupee1.00",
        "Sri Lankan rupee1.00",
        "Sri Lankan rupees1.00",
        "Sudanese Pound1.00",
        "Sudanese pound1.00",
        "Sudanese pounds1.00",
        "Surinamese Dollar1.00",
        "Surinamese dollar1.00",
        "Surinamese dollars1.00",
        "Surinamese Guilder1.00",
        "Surinamese guilder1.00",
        "Surinamese guilders1.00",
        "Swazi Lilangeni1.00",
        "Swazi lilangeni1.00",
        "Swazi emalangeni1.00",
        "Swedish Krona1.00",
        "Swedish krona1.00",
        "Swedish kronor1.00",
        "Swiss Franc1.00",
        "Swiss franc1.00",
        "Swiss francs1.00",
        "Syrian Pound1.00",
        "Syrian pound1.00",
        "Syrian pounds1.00",
        "THB1.00",
        "TJR1.00",
        "TJR1.00",
        "TJS1.00",
        "TJS1.00",
        "TMM1.00",
        "TMM1.00",
        "TND1.00",
        "TND1.00",
        "TOP1.00",
        "TPE1.00",
        "TPE1.00",
        "TRL1.00",
        "TRY1.00",
        "TRY1.00",
        "TTD1.00",
        "TWD1.00",
        "TZS1.00",
        "New Taiwan Dollar1.00",
        "New Taiwan dollar1.00",
        "New Taiwan dollars1.00",
        "Tajikistani Ruble1.00",
        "Tajikistani Somoni1.00",
        "Tajikistani ruble1.00",
        "Tajikistani rubles1.00",
        "Tajikistani somoni1.00",
        "Tajikistani somonis1.00",
        "Tanzanian Shilling1.00",
        "Tanzanian shilling1.00",
        "Tanzanian shillings1.00",
        "Testing Currency Code1.00",
        "Testing Currency Code1.00",
        "Thai Baht1.00",
        "Thai baht1.00",
        "Thai baht1.00",
        "Timorese Escudo1.00",
        "Timorese escudo1.00",
        "Timorese escudos1.00",
        "Tongan Pa\\u02bbanga1.00",
        "Tongan pa\\u02bbanga1.00",
        "Tongan pa\\u02bbanga1.00",
        "Trinidad & Tobago Dollar1.00",
        "Trinidad & Tobago dollar1.00",
        "Trinidad & Tobago dollars1.00",
        "Tunisian Dinar1.00",
        "Tunisian dinar1.00",
        "Tunisian dinars1.00",
        "Turkish Lira1.00",
        "Turkish Lira1.00",
        "Turkish lira1.00",
        "Turkmenistani Manat1.00",
        "Turkmenistani manat1.00",
        "Turkmenistani manat1.00",
        "UAE dirham1.00",
        "UAE dirhams1.00",
        "UAH1.00",
        "UAK1.00",
        "UAK1.00",
        "UGS1.00",
        "UGS1.00",
        "UGX1.00",
        "US Dollar (Next day)1.00",
        "US Dollar (Same day)1.00",
        "US Dollar1.00",
        "US dollar (next day)1.00",
        "US dollar (same day)1.00",
        "US dollar1.00",
        "US dollars (next day)1.00",
        "US dollars (same day)1.00",
        "US dollars1.00",
        "USD1.00",
        "USN1.00",
        "USN1.00",
        "USS1.00",
        "USS1.00",
        "UYI1.00",
        "UYI1.00",
        "UYP1.00",
        "UYP1.00",
        "UYU1.00",
        "UZS1.00",
        "UZS1.00",
        "Ugandan Shilling (1966\\u20131987)1.00",
        "Ugandan Shilling1.00",
        "Ugandan shilling (1966\\u20131987)1.00",
        "Ugandan shilling1.00",
        "Ugandan shillings (1966\\u20131987)1.00",
        "Ugandan shillings1.00",
        "Ukrainian Hryvnia1.00",
        "Ukrainian Karbovanets1.00",
        "Ukrainian hryvnia1.00",
        "Ukrainian hryvnias1.00",
        "Ukrainian karbovanets1.00",
        "Ukrainian karbovantsiv1.00",
        "Colombian Real Value Unit1.00",
        "United Arab Emirates Dirham1.00",
        "Unknown Currency1.00",
        "Uruguayan Peso (1975\\u20131993)1.00",
        "Uruguayan Peso1.00",
        "Uruguayan Peso (Indexed Units)1.00",
        "Uruguayan peso (1975\\u20131993)1.00",
        "Uruguayan peso (indexed units)1.00",
        "Uruguayan peso1.00",
        "Uruguayan pesos (1975\\u20131993)1.00",
        "Uruguayan pesos (indexed units)1.00",
        "Uruguayan pesos1.00",
        "Uzbekistani Som1.00",
        "Uzbekistani som1.00",
        "Uzbekistani som1.00",
        "VEB1.00",
        "VEF1.00",
        "VND1.00",
        "VUV1.00",
        "Vanuatu Vatu1.00",
        "Vanuatu vatu1.00",
        "Vanuatu vatus1.00",
        "Venezuelan Bol\\u00edvar1.00",
        "Venezuelan Bol\\u00edvar (1871\\u20132008)1.00",
        "Venezuelan bol\\u00edvar1.00",
        "Venezuelan bol\\u00edvars1.00",
        "Venezuelan bol\\u00edvar (1871\\u20132008)1.00",
        "Venezuelan bol\\u00edvars (1871\\u20132008)1.00",
        "Vietnamese Dong1.00",
        "Vietnamese dong1.00",
        "Vietnamese dong1.00",
        "WIR Euro1.00",
        "WIR Franc1.00",
        "WIR euro1.00",
        "WIR euros1.00",
        "WIR franc1.00",
        "WIR francs1.00",
        "WST1.00",
        "WST1.00",
        "Samoan Tala1.00",
        "Samoan tala1.00",
        "Samoan tala1.00",
        "XAF1.00",
        "XAF1.00",
        "XAG1.00",
        "XAG1.00",
        "XAU1.00",
        "XAU1.00",
        "XBA1.00",
        "XBA1.00",
        "XBB1.00",
        "XBB1.00",
        "XBC1.00",
        "XBC1.00",
        "XBD1.00",
        "XBD1.00",
        "XCD1.00",
        "XDR1.00",
        "XDR1.00",
        "XEU1.00",
        "XEU1.00",
        "XFO1.00",
        "XFO1.00",
        "XFU1.00",
        "XFU1.00",
        "XOF1.00",
        "XOF1.00",
        "XPD1.00",
        "XPD1.00",
        "XPF1.00",
        "XPT1.00",
        "XPT1.00",
        "XRE1.00",
        "XRE1.00",
        "XTS1.00",
        "XTS1.00",
        "XXX1.00",
        "XXX1.00",
        "YDD1.00",
        "YDD1.00",
        "YER1.00",
        "YUD1.00",
        "YUD1.00",
        "YUM1.00",
        "YUM1.00",
        "YUN1.00",
        "YUN1.00",
        "Yemeni Dinar1.00",
        "Yemeni Rial1.00",
        "Yemeni dinar1.00",
        "Yemeni dinars1.00",
        "Yemeni rial1.00",
        "Yemeni rials1.00",
        "Yugoslavian Convertible Dinar (1990\\u20131992)1.00",
        "Yugoslavian Hard Dinar (1966\\u20131990)1.00",
        "Yugoslavian New Dinar (1994\\u20132002)1.00",
        "Yugoslavian convertible dinar (1990\\u20131992)1.00",
        "Yugoslavian convertible dinars (1990\\u20131992)1.00",
        "Yugoslavian hard dinar (1966\\u20131990)1.00",
        "Yugoslavian hard dinars (1966\\u20131990)1.00",
        "Yugoslavian new dinar (1994\\u20132002)1.00",
        "Yugoslavian new dinars (1994\\u20132002)1.00",
        "ZAL1.00",
        "ZAL1.00",
        "ZAR1.00",
        "ZMK1.00",
        "ZMK1.00",
        "ZRN1.00",
        "ZRN1.00",
        "ZRZ1.00",
        "ZRZ1.00",
        "ZWD1.00",
        "Zairean New Zaire (1993\\u20131998)1.00",
        "Zairean Zaire (1971\\u20131993)1.00",
        "Zairean new zaire (1993\\u20131998)1.00",
        "Zairean new zaires (1993\\u20131998)1.00",
        "Zairean zaire (1971\\u20131993)1.00",
        "Zairean zaires (1971\\u20131993)1.00",
        "Zambian Kwacha1.00",
        "Zambian kwacha1.00",
        "Zambian kwachas1.00",
        "Zimbabwean Dollar (1980\\u20132008)1.00",
        "Zimbabwean dollar (1980\\u20132008)1.00",
        "Zimbabwean dollars (1980\\u20132008)1.00",
        "euro1.00",
        "euros1.00",
        "Turkish lira (1922\\u20132005)1.00",
        "special drawing rights1.00",
        "Colombian real value unit1.00",
        "Colombian real value units1.00",
        "unknown currency1.00",
        "\\u00a31.00",
        "\\u00a51.00",
        "\\u20ab1.00",
        "\\u20aa1.00",
        "\\u20ac1.00",
        "\\u20b91.00",
        //
        // Following has extra text, should be parsed correctly too
        "$1.00 random",
        "USD1.00 random",
        "1.00 US dollar random",
        "1.00 US dollars random",
        "1.00 Afghan Afghani random",
        "1.00 Afghan Afghani random",
        "1.00 Afghan Afghanis (1927\\u20131992) random",
        "1.00 Afghan Afghanis random",
        "1.00 Albanian Lek random",
        "1.00 Albanian lek random",
        "1.00 Albanian lek\\u00eb random",
        "1.00 Algerian Dinar random",
        "1.00 Algerian dinar random",
        "1.00 Algerian dinars random",
        "1.00 Andorran Peseta random",
        "1.00 Andorran peseta random",
        "1.00 Andorran pesetas random",
        "1.00 Angolan Kwanza (1977\\u20131990) random",
        "1.00 Angolan Readjusted Kwanza (1995\\u20131999) random",
        "1.00 Angolan Kwanza random",
        "1.00 Angolan New Kwanza (1990\\u20132000) random",
        "1.00 Angolan kwanza (1977\\u20131991) random",
        "1.00 Angolan readjusted kwanza (1995\\u20131999) random",
        "1.00 Angolan kwanza random",
        "1.00 Angolan kwanzas (1977\\u20131991) random",
        "1.00 Angolan readjusted kwanzas (1995\\u20131999) random",
        "1.00 Angolan kwanzas random",
        "1.00 Angolan new kwanza (1990\\u20132000) random",
        "1.00 Angolan new kwanzas (1990\\u20132000) random",
        "1.00 Argentine Austral random",
        "1.00 Argentine Peso (1983\\u20131985) random",
        "1.00 Argentine Peso random",
        "1.00 Argentine austral random",
        "1.00 Argentine australs random",
        "1.00 Argentine peso (1983\\u20131985) random",
        "1.00 Argentine peso random",
        "1.00 Argentine pesos (1983\\u20131985) random",
        "1.00 Argentine pesos random",
        "1.00 Armenian Dram random",
        "1.00 Armenian dram random",
        "1.00 Armenian drams random",
        "1.00 Aruban Florin random",
        "1.00 Aruban florin random",
        "1.00 Australian Dollar random",
        "1.00 Australian dollar random",
        "1.00 Australian dollars random",
        "1.00 Austrian Schilling random",
        "1.00 Austrian schilling random",
        "1.00 Austrian schillings random",
        "1.00 Azerbaijani Manat (1993\\u20132006) random",
        "1.00 Azerbaijani Manat random",
        "1.00 Azerbaijani manat (1993\\u20132006) random",
        "1.00 Azerbaijani manat random",
        "1.00 Azerbaijani manats (1993\\u20132006) random",
        "1.00 Azerbaijani manats random",
        "1.00 Bahamian Dollar random",
        "1.00 Bahamian dollar random",
        "1.00 Bahamian dollars random",
        "1.00 Bahraini Dinar random",
        "1.00 Bahraini dinar random",
        "1.00 Bahraini dinars random",
        "1.00 Bangladeshi Taka random",
        "1.00 Bangladeshi taka random",
        "1.00 Bangladeshi takas random",
        "1.00 Barbadian Dollar random",
        "1.00 Barbadian dollar random",
        "1.00 Barbadian dollars random",
        "1.00 Belarusian Ruble (1994\\u20131999) random",
        "1.00 Belarusian Ruble random",
        "1.00 Belarusian ruble (1994\\u20131999) random",
        "1.00 Belarusian rubles (1994\\u20131999) random",
        "1.00 Belarusian ruble random",
        "1.00 Belarusian rubles random",
        "1.00 Belgian Franc (convertible) random",
        "1.00 Belgian Franc (financial) random",
        "1.00 Belgian Franc random",
        "1.00 Belgian franc (convertible) random",
        "1.00 Belgian franc (financial) random",
        "1.00 Belgian franc random",
        "1.00 Belgian francs (convertible) random",
        "1.00 Belgian francs (financial) random",
        "1.00 Belgian francs random",
        "1.00 Belize Dollar random",
        "1.00 Belize dollar random",
        "1.00 Belize dollars random",
        "1.00 Bermudan Dollar random",
        "1.00 Bermudan dollar random",
        "1.00 Bermudan dollars random",
        "1.00 Bhutanese Ngultrum random",
        "1.00 Bhutanese ngultrum random",
        "1.00 Bhutanese ngultrums random",
        "1.00 Bolivian Mvdol random",
        "1.00 Bolivian Peso random",
        "1.00 Bolivian mvdol random",
        "1.00 Bolivian mvdols random",
        "1.00 Bolivian peso random",
        "1.00 Bolivian pesos random",
        "1.00 Bolivian Boliviano random",
        "1.00 Bolivian Boliviano random",
        "1.00 Bolivian Bolivianos random",
        "1.00 Bosnia-Herzegovina Convertible Mark random",
        "1.00 Bosnia-Herzegovina Dinar (1992\\u20131994) random",
        "1.00 Bosnia-Herzegovina convertible mark random",
        "1.00 Bosnia-Herzegovina convertible marks random",
        "1.00 Bosnia-Herzegovina dinar (1992\\u20131994) random",
        "1.00 Bosnia-Herzegovina dinars (1992\\u20131994) random",
        "1.00 Botswanan Pula random",
        "1.00 Botswanan pula random",
        "1.00 Botswanan pulas random",
        "1.00 Brazilian New Cruzado (1989\\u20131990) random",
        "1.00 Brazilian Cruzado (1986\\u20131989) random",
        "1.00 Brazilian Cruzeiro (1990\\u20131993) random",
        "1.00 Brazilian New Cruzeiro (1967\\u20131986) random",
        "1.00 Brazilian Cruzeiro (1993\\u20131994) random",
        "1.00 Brazilian Real random",
        "1.00 Brazilian new cruzado (1989\\u20131990) random",
        "1.00 Brazilian new cruzados (1989\\u20131990) random",
        "1.00 Brazilian cruzado (1986\\u20131989) random",
        "1.00 Brazilian cruzados (1986\\u20131989) random",
        "1.00 Brazilian cruzeiro (1990\\u20131993) random",
        "1.00 Brazilian new cruzeiro (1967\\u20131986) random",
        "1.00 Brazilian cruzeiro (1993\\u20131994) random",
        "1.00 Brazilian cruzeiros (1990\\u20131993) random",
        "1.00 Brazilian new cruzeiros (1967\\u20131986) random",
        "1.00 Brazilian cruzeiros (1993\\u20131994) random",
        "1.00 Brazilian real random",
        "1.00 Brazilian reals random",
        "1.00 British Pound random",
        "1.00 British pound random",
        "1.00 British pounds random",
        "1.00 Brunei Dollar random",
        "1.00 Brunei dollar random",
        "1.00 Brunei dollars random",
        "1.00 Bulgarian Hard Lev random",
        "1.00 Bulgarian Lev random",
        "1.00 Bulgarian Leva random",
        "1.00 Bulgarian hard lev random",
        "1.00 Bulgarian hard leva random",
        "1.00 Bulgarian lev random",
        "1.00 Burmese Kyat random",
        "1.00 Burmese kyat random",
        "1.00 Burmese kyats random",
        "1.00 Burundian Franc random",
        "1.00 Burundian franc random",
        "1.00 Burundian francs random",
        "1.00 Cambodian Riel random",
        "1.00 Cambodian riel random",
        "1.00 Cambodian riels random",
        "1.00 Canadian Dollar random",
        "1.00 Canadian dollar random",
        "1.00 Canadian dollars random",
        "1.00 Cape Verdean Escudo random",
        "1.00 Cape Verdean escudo random",
        "1.00 Cape Verdean escudos random",
        "1.00 Cayman Islands Dollar random",
        "1.00 Cayman Islands dollar random",
        "1.00 Cayman Islands dollars random",
        "1.00 Chilean Peso random",
        "1.00 Chilean Unit of Account (UF) random",
        "1.00 Chilean peso random",
        "1.00 Chilean pesos random",
        "1.00 Chilean unit of account (UF) random",
        "1.00 Chilean units of account (UF) random",
        "1.00 Chinese Yuan random",
        "1.00 Chinese yuan random",
        "1.00 Colombian Peso random",
        "1.00 Colombian peso random",
        "1.00 Colombian pesos random",
        "1.00 Comorian Franc random",
        "1.00 Comorian franc random",
        "1.00 Comorian francs random",
        "1.00 Congolese Franc Congolais random",
        "1.00 Congolese franc Congolais random",
        "1.00 Congolese francs Congolais random",
        "1.00 Costa Rican Col\\u00f3n random",
        "1.00 Costa Rican col\\u00f3n random",
        "1.00 Costa Rican col\\u00f3ns random",
        "1.00 Croatian Dinar random",
        "1.00 Croatian Kuna random",
        "1.00 Croatian dinar random",
        "1.00 Croatian dinars random",
        "1.00 Croatian kuna random",
        "1.00 Croatian kunas random",
        "1.00 Cuban Peso random",
        "1.00 Cuban peso random",
        "1.00 Cuban pesos random",
        "1.00 Cypriot Pound random",
        "1.00 Cypriot pound random",
        "1.00 Cypriot pounds random",
        "1.00 Czech Koruna random",
        "1.00 Czech koruna random",
        "1.00 Czech korunas random",
        "1.00 Czechoslovak Hard Koruna random",
        "1.00 Czechoslovak hard koruna random",
        "1.00 Czechoslovak hard korunas random",
        "1.00 Danish Krone random",
        "1.00 Danish krone random",
        "1.00 Danish kroner random",
        "1.00 German Mark random",
        "1.00 German mark random",
        "1.00 German marks random",
        "1.00 Djiboutian Franc random",
        "1.00 Djiboutian franc random",
        "1.00 Djiboutian francs random",
        "1.00 Dominican Peso random",
        "1.00 Dominican peso random",
        "1.00 Dominican pesos random",
        "1.00 East Caribbean Dollar random",
        "1.00 East Caribbean dollar random",
        "1.00 East Caribbean dollars random",
        "1.00 East German Mark random",
        "1.00 East German mark random",
        "1.00 East German marks random",
        "1.00 Ecuadorian Sucre random",
        "1.00 Ecuadorian Unit of Constant Value random",
        "1.00 Ecuadorian sucre random",
        "1.00 Ecuadorian sucres random",
        "1.00 Ecuadorian unit of constant value random",
        "1.00 Ecuadorian units of constant value random",
        "1.00 Egyptian Pound random",
        "1.00 Egyptian pound random",
        "1.00 Egyptian pounds random",
        "1.00 Salvadoran Col\\u00f3n random",
        "1.00 Salvadoran col\\u00f3n random",
        "1.00 Salvadoran colones random",
        "1.00 Equatorial Guinean Ekwele random",
        "1.00 Equatorial Guinean ekwele random",
        "1.00 Eritrean Nakfa random",
        "1.00 Eritrean nakfa random",
        "1.00 Eritrean nakfas random",
        "1.00 Estonian Kroon random",
        "1.00 Estonian kroon random",
        "1.00 Estonian kroons random",
        "1.00 Ethiopian Birr random",
        "1.00 Ethiopian birr random",
        "1.00 Ethiopian birrs random",
        "1.00 European Composite Unit random",
        "1.00 European Currency Unit random",
        "1.00 European Monetary Unit random",
        "1.00 European Unit of Account (XBC) random",
        "1.00 European Unit of Account (XBD) random",
        "1.00 European composite unit random",
        "1.00 European composite units random",
        "1.00 European currency unit random",
        "1.00 European currency units random",
        "1.00 European monetary unit random",
        "1.00 European monetary units random",
        "1.00 European unit of account (XBC) random",
        "1.00 European unit of account (XBD) random",
        "1.00 European units of account (XBC) random",
        "1.00 European units of account (XBD) random",
        "1.00 Falkland Islands Pound random",
        "1.00 Falkland Islands pound random",
        "1.00 Falkland Islands pounds random",
        "1.00 Fijian Dollar random",
        "1.00 Fijian dollar random",
        "1.00 Fijian dollars random",
        "1.00 Finnish Markka random",
        "1.00 Finnish markka random",
        "1.00 Finnish markkas random",
        "1.00 French Franc random",
        "1.00 French Gold Franc random",
        "1.00 French UIC-Franc random",
        "1.00 French UIC-franc random",
        "1.00 French UIC-francs random",
        "1.00 French franc random",
        "1.00 French francs random",
        "1.00 French gold franc random",
        "1.00 French gold francs random",
        "1.00 Gambian Dalasi random",
        "1.00 Gambian dalasi random",
        "1.00 Gambian dalasis random",
        "1.00 Georgian Kupon Larit random",
        "1.00 Georgian Lari random",
        "1.00 Georgian kupon larit random",
        "1.00 Georgian kupon larits random",
        "1.00 Georgian lari random",
        "1.00 Georgian laris random",
        "1.00 Ghanaian Cedi (1979\\u20132007) random",
        "1.00 Ghanaian Cedi random",
        "1.00 Ghanaian cedi (1979\\u20132007) random",
        "1.00 Ghanaian cedi random",
        "1.00 Ghanaian cedis (1979\\u20132007) random",
        "1.00 Ghanaian cedis random",
        "1.00 Gibraltar Pound random",
        "1.00 Gibraltar pound random",
        "1.00 Gibraltar pounds random",
        "1.00 Gold random",
        "1.00 Gold random",
        "1.00 Greek Drachma random",
        "1.00 Greek drachma random",
        "1.00 Greek drachmas random",
        "1.00 Guatemalan Quetzal random",
        "1.00 Guatemalan quetzal random",
        "1.00 Guatemalan quetzals random",
        "1.00 Guinean Franc random",
        "1.00 Guinean Syli random",
        "1.00 Guinean franc random",
        "1.00 Guinean francs random",
        "1.00 Guinean syli random",
        "1.00 Guinean sylis random",
        "1.00 Guinea-Bissau Peso random",
        "1.00 Guinea-Bissau peso random",
        "1.00 Guinea-Bissau pesos random",
        "1.00 Guyanaese Dollar random",
        "1.00 Guyanaese dollar random",
        "1.00 Guyanaese dollars random",
        "1.00 Haitian Gourde random",
        "1.00 Haitian gourde random",
        "1.00 Haitian gourdes random",
        "1.00 Honduran Lempira random",
        "1.00 Honduran lempira random",
        "1.00 Honduran lempiras random",
        "1.00 Hong Kong Dollar random",
        "1.00 Hong Kong dollar random",
        "1.00 Hong Kong dollars random",
        "1.00 Hungarian Forint random",
        "1.00 Hungarian forint random",
        "1.00 Hungarian forints random",
        "1.00 Icelandic Kr\\u00f3na random",
        "1.00 Icelandic kr\\u00f3na random",
        "1.00 Icelandic kr\\u00f3nur random",
        "1.00 Indian Rupee random",
        "1.00 Indian rupee random",
        "1.00 Indian rupees random",
        "1.00 Indonesian Rupiah random",
        "1.00 Indonesian rupiah random",
        "1.00 Indonesian rupiahs random",
        "1.00 Iranian Rial random",
        "1.00 Iranian rial random",
        "1.00 Iranian rials random",
        "1.00 Iraqi Dinar random",
        "1.00 Iraqi dinar random",
        "1.00 Iraqi dinars random",
        "1.00 Irish Pound random",
        "1.00 Irish pound random",
        "1.00 Irish pounds random",
        "1.00 Israeli Pound random",
        "1.00 Israeli new shekel random",
        "1.00 Israeli pound random",
        "1.00 Israeli pounds random",
        "1.00 Italian Lira random",
        "1.00 Italian lira random",
        "1.00 Italian liras random",
        "1.00 Jamaican Dollar random",
        "1.00 Jamaican dollar random",
        "1.00 Jamaican dollars random",
        "1.00 Japanese Yen random",
        "1.00 Japanese yen random",
        "1.00 Jordanian Dinar random",
        "1.00 Jordanian dinar random",
        "1.00 Jordanian dinars random",
        "1.00 Kazakhstani Tenge random",
        "1.00 Kazakhstani tenge random",
        "1.00 Kazakhstani tenges random",
        "1.00 Kenyan Shilling random",
        "1.00 Kenyan shilling random",
        "1.00 Kenyan shillings random",
        "1.00 Kuwaiti Dinar random",
        "1.00 Kuwaiti dinar random",
        "1.00 Kuwaiti dinars random",
        "1.00 Kyrgystani Som random",
        "1.00 Kyrgystani som random",
        "1.00 Kyrgystani soms random",
        "1.00 Laotian Kip random",
        "1.00 Laotian kip random",
        "1.00 Laotian kips random",
        "1.00 Latvian Lats random",
        "1.00 Latvian Ruble random",
        "1.00 Latvian lats random",
        "1.00 Latvian lati random",
        "1.00 Latvian ruble random",
        "1.00 Latvian rubles random",
        "1.00 Lebanese Pound random",
        "1.00 Lebanese pound random",
        "1.00 Lebanese pounds random",
        "1.00 Lesotho Loti random",
        "1.00 Lesotho loti random",
        "1.00 Lesotho lotis random",
        "1.00 Liberian Dollar random",
        "1.00 Liberian dollar random",
        "1.00 Liberian dollars random",
        "1.00 Libyan Dinar random",
        "1.00 Libyan dinar random",
        "1.00 Libyan dinars random",
        "1.00 Lithuanian Litas random",
        "1.00 Lithuanian Talonas random",
        "1.00 Lithuanian litas random",
        "1.00 Lithuanian litai random",
        "1.00 Lithuanian talonas random",
        "1.00 Lithuanian talonases random",
        "1.00 Luxembourgian Convertible Franc random",
        "1.00 Luxembourg Financial Franc random",
        "1.00 Luxembourgian Franc random",
        "1.00 Luxembourgian convertible franc random",
        "1.00 Luxembourgian convertible francs random",
        "1.00 Luxembourg financial franc random",
        "1.00 Luxembourg financial francs random",
        "1.00 Luxembourgian franc random",
        "1.00 Luxembourgian francs random",
        "1.00 Macanese Pataca random",
        "1.00 Macanese pataca random",
        "1.00 Macanese patacas random",
        "1.00 Macedonian Denar random",
        "1.00 Macedonian denar random",
        "1.00 Macedonian denari random",
        "1.00 Malagasy Ariaries random",
        "1.00 Malagasy Ariary random",
        "1.00 Malagasy Ariary random",
        "1.00 Malagasy Franc random",
        "1.00 Malagasy franc random",
        "1.00 Malagasy francs random",
        "1.00 Malawian Kwacha random",
        "1.00 Malawian Kwacha random",
        "1.00 Malawian Kwachas random",
        "1.00 Malaysian Ringgit random",
        "1.00 Malaysian ringgit random",
        "1.00 Malaysian ringgits random",
        "1.00 Maldivian Rufiyaa random",
        "1.00 Maldivian rufiyaa random",
        "1.00 Maldivian rufiyaas random",
        "1.00 Malian Franc random",
        "1.00 Malian franc random",
        "1.00 Malian francs random",
        "1.00 Maltese Lira random",
        "1.00 Maltese Pound random",
        "1.00 Maltese lira random",
        "1.00 Maltese liras random",
        "1.00 Maltese pound random",
        "1.00 Maltese pounds random",
        "1.00 Mauritanian Ouguiya random",
        "1.00 Mauritanian ouguiya random",
        "1.00 Mauritanian ouguiyas random",
        "1.00 Mauritian Rupee random",
        "1.00 Mauritian rupee random",
        "1.00 Mauritian rupees random",
        "1.00 Mexican Peso random",
        "1.00 Mexican Silver Peso (1861\\u20131992) random",
        "1.00 Mexican Investment Unit random",
        "1.00 Mexican peso random",
        "1.00 Mexican pesos random",
        "1.00 Mexican silver peso (1861\\u20131992) random",
        "1.00 Mexican silver pesos (1861\\u20131992) random",
        "1.00 Mexican investment unit random",
        "1.00 Mexican investment units random",
        "1.00 Moldovan Leu random",
        "1.00 Moldovan leu random",
        "1.00 Moldovan lei random",
        "1.00 Mongolian Tugrik random",
        "1.00 Mongolian tugrik random",
        "1.00 Mongolian tugriks random",
        "1.00 Moroccan Dirham random",
        "1.00 Moroccan Franc random",
        "1.00 Moroccan dirham random",
        "1.00 Moroccan dirhams random",
        "1.00 Moroccan franc random",
        "1.00 Moroccan francs random",
        "1.00 Mozambican Escudo random",
        "1.00 Mozambican Metical random",
        "1.00 Mozambican escudo random",
        "1.00 Mozambican escudos random",
        "1.00 Mozambican metical random",
        "1.00 Mozambican meticals random",
        "1.00 Myanmar Kyat random",
        "1.00 Myanmar kyat random",
        "1.00 Myanmar kyats random",
        "1.00 Namibian Dollar random",
        "1.00 Namibian dollar random",
        "1.00 Namibian dollars random",
        "1.00 Nepalese Rupee random",
        "1.00 Nepalese rupee random",
        "1.00 Nepalese rupees random",
        "1.00 Netherlands Antillean Guilder random",
        "1.00 Netherlands Antillean guilder random",
        "1.00 Netherlands Antillean guilders random",
        "1.00 Dutch Guilder random",
        "1.00 Dutch guilder random",
        "1.00 Dutch guilders random",
        "1.00 Israeli New Shekel random",
        "1.00 Israeli new shekels random",
        "1.00 New Zealand Dollar random",
        "1.00 New Zealand dollar random",
        "1.00 New Zealand dollars random",
        "1.00 Nicaraguan C\\u00f3rdoba random",
        "1.00 Nicaraguan C\\u00f3rdoba (1988\\u20131991) random",
        "1.00 Nicaraguan c\\u00f3rdoba random",
        "1.00 Nicaraguan c\\u00f3rdoba random",
        "1.00 Nicaraguan c\\u00f3rdoba (1988\\u20131991) random",
        "1.00 Nicaraguan c\\u00f3rdobas (1988\\u20131991) random",
        "1.00 Nigerian Naira random",
        "1.00 Nigerian naira random",
        "1.00 Nigerian nairas random",
        "1.00 North Korean Won random",
        "1.00 North Korean won random",
        "1.00 North Korean won random",
        "1.00 Norwegian Krone random",
        "1.00 Norwegian krone random",
        "1.00 Norwegian kroner random",
        "1.00 Mozambican Metical (1980\\u20132006) random",
        "1.00 Mozambican metical (1980\\u20132006) random",
        "1.00 Mozambican meticals (1980\\u20132006) random",
        "1.00 Romanian Lei (1952\\u20132006) random",
        "1.00 Romanian Leu (1952\\u20132006) random",
        "1.00 Romanian leu (1952\\u20132006) random",
        "1.00 Serbian Dinar (2002\\u20132006) random",
        "1.00 Serbian dinar (2002\\u20132006) random",
        "1.00 Serbian dinars (2002\\u20132006) random",
        "1.00 Sudanese Dinar (1992\\u20132007) random",
        "1.00 Sudanese Pound (1957\\u20131998) random",
        "1.00 Sudanese dinar (1992\\u20132007) random",
        "1.00 Sudanese dinars (1992\\u20132007) random",
        "1.00 Sudanese pound (1957\\u20131998) random",
        "1.00 Sudanese pounds (1957\\u20131998) random",
        "1.00 Turkish Lira (1922\\u20132005) random",
        "1.00 Turkish Lira (1922\\u20132005) random",
        "1.00 Omani Rial random",
        "1.00 Omani rial random",
        "1.00 Omani rials random",
        "1.00 Pakistani Rupee random",
        "1.00 Pakistani rupee random",
        "1.00 Pakistani rupees random",
        "1.00 Palladium random",
        "1.00 Palladium random",
        "1.00 Panamanian Balboa random",
        "1.00 Panamanian balboa random",
        "1.00 Panamanian balboas random",
        "1.00 Papua New Guinean Kina random",
        "1.00 Papua New Guinean kina random",
        "1.00 Papua New Guinean kina random",
        "1.00 Paraguayan Guarani random",
        "1.00 Paraguayan guarani random",
        "1.00 Paraguayan guaranis random",
        "1.00 Peruvian Inti random",
        "1.00 Peruvian Sol random",
        "1.00 Peruvian Sol (1863\\u20131965) random",
        "1.00 Peruvian inti random",
        "1.00 Peruvian intis random",
        "1.00 Peruvian sol random",
        "1.00 Peruvian soles random",
        "1.00 Peruvian sol (1863\\u20131965) random",
        "1.00 Peruvian soles (1863\\u20131965) random",
        "1.00 Philippine Piso random",
        "1.00 Philippine piso random",
        "1.00 Philippine pisos random",
        "1.00 Platinum random",
        "1.00 Platinum random",
        "1.00 Polish Zloty (1950\\u20131995) random",
        "1.00 Polish Zloty random",
        "1.00 Polish zlotys random",
        "1.00 Polish zloty (PLZ) random",
        "1.00 Polish zloty random",
        "1.00 Polish zlotys (PLZ) random",
        "1.00 Portuguese Escudo random",
        "1.00 Portuguese Guinea Escudo random",
        "1.00 Portuguese Guinea escudo random",
        "1.00 Portuguese Guinea escudos random",
        "1.00 Portuguese escudo random",
        "1.00 Portuguese escudos random",
        "1.00 Qatari Rial random",
        "1.00 Qatari rial random",
        "1.00 Qatari rials random",
        "1.00 RINET Funds random",
        "1.00 RINET Funds random",
        "1.00 Rhodesian Dollar random",
        "1.00 Rhodesian dollar random",
        "1.00 Rhodesian dollars random",
        "1.00 Romanian Leu random",
        "1.00 Romanian lei random",
        "1.00 Romanian leu random",
        "1.00 Russian Ruble (1991\\u20131998) random",
        "1.00 Russian Ruble random",
        "1.00 Russian ruble (1991\\u20131998) random",
        "1.00 Russian ruble random",
        "1.00 Russian rubles (1991\\u20131998) random",
        "1.00 Russian rubles random",
        "1.00 Rwandan Franc random",
        "1.00 Rwandan franc random",
        "1.00 Rwandan francs random",
        "1.00 St. Helena Pound random",
        "1.00 St. Helena pound random",
        "1.00 St. Helena pounds random",
        "1.00 S\\u00e3o Tom\\u00e9 & Pr\\u00edncipe Dobra random",
        "1.00 S\\u00e3o Tom\\u00e9 & Pr\\u00edncipe dobra random",
        "1.00 S\\u00e3o Tom\\u00e9 & Pr\\u00edncipe dobras random",
        "1.00 Saudi Riyal random",
        "1.00 Saudi riyal random",
        "1.00 Saudi riyals random",
        "1.00 Serbian Dinar random",
        "1.00 Serbian dinar random",
        "1.00 Serbian dinars random",
        "1.00 Seychellois Rupee random",
        "1.00 Seychellois rupee random",
        "1.00 Seychellois rupees random",
        "1.00 Sierra Leonean Leone random",
        "1.00 Sierra Leonean leone random",
        "1.00 Sierra Leonean leones random",
        "1.00 Singapore Dollar random",
        "1.00 Singapore dollar random",
        "1.00 Singapore dollars random",
        "1.00 Slovak Koruna random",
        "1.00 Slovak koruna random",
        "1.00 Slovak korunas random",
        "1.00 Slovenian Tolar random",
        "1.00 Slovenian tolar random",
        "1.00 Slovenian tolars random",
        "1.00 Solomon Islands Dollar random",
        "1.00 Solomon Islands dollar random",
        "1.00 Solomon Islands dollars random",
        "1.00 Somali Shilling random",
        "1.00 Somali shilling random",
        "1.00 Somali shillings random",
        "1.00 South African Rand (financial) random",
        "1.00 South African Rand random",
        "1.00 South African rand (financial) random",
        "1.00 South African rand random",
        "1.00 South African rands (financial) random",
        "1.00 South African rand random",
        "1.00 South Korean Won random",
        "1.00 South Korean won random",
        "1.00 South Korean won random",
        "1.00 Soviet Rouble random",
        "1.00 Soviet rouble random",
        "1.00 Soviet roubles random",
        "1.00 Spanish Peseta (A account) random",
        "1.00 Spanish Peseta (convertible account) random",
        "1.00 Spanish Peseta random",
        "1.00 Spanish peseta (A account) random",
        "1.00 Spanish peseta (convertible account) random",
        "1.00 Spanish peseta random",
        "1.00 Spanish pesetas (A account) random",
        "1.00 Spanish pesetas (convertible account) random",
        "1.00 Spanish pesetas random",
        "1.00 Special Drawing Rights random",
        "1.00 Sri Lankan Rupee random",
        "1.00 Sri Lankan rupee random",
        "1.00 Sri Lankan rupees random",
        "1.00 Sudanese Pound random",
        "1.00 Sudanese pound random",
        "1.00 Sudanese pounds random",
        "1.00 Surinamese Dollar random",
        "1.00 Surinamese dollar random",
        "1.00 Surinamese dollars random",
        "1.00 Surinamese Guilder random",
        "1.00 Surinamese guilder random",
        "1.00 Surinamese guilders random",
        "1.00 Swazi Lilangeni random",
        "1.00 Swazi lilangeni random",
        "1.00 Swazi emalangeni random",
        "1.00 Swedish Krona random",
        "1.00 Swedish krona random",
        "1.00 Swedish kronor random",
        "1.00 Swiss Franc random",
        "1.00 Swiss franc random",
        "1.00 Swiss francs random",
        "1.00 Syrian Pound random",
        "1.00 Syrian pound random",
        "1.00 Syrian pounds random",
        "1.00 New Taiwan Dollar random",
        "1.00 New Taiwan dollar random",
        "1.00 New Taiwan dollars random",
        "1.00 Tajikistani Ruble random",
        "1.00 Tajikistani Somoni random",
        "1.00 Tajikistani ruble random",
        "1.00 Tajikistani rubles random",
        "1.00 Tajikistani somoni random",
        "1.00 Tajikistani somonis random",
        "1.00 Tanzanian Shilling random",
        "1.00 Tanzanian shilling random",
        "1.00 Tanzanian shillings random",
        "1.00 Testing Currency Code random",
        "1.00 Testing Currency Code random",
        "1.00 Thai Baht random",
        "1.00 Thai baht random",
        "1.00 Thai baht random",
        "1.00 Timorese Escudo random",
        "1.00 Timorese escudo random",
        "1.00 Timorese escudos random",
        "1.00 Trinidad & Tobago Dollar random",
        "1.00 Trinidad & Tobago dollar random",
        "1.00 Trinidad & Tobago dollars random",
        "1.00 Tunisian Dinar random",
        "1.00 Tunisian dinar random",
        "1.00 Tunisian dinars random",
        "1.00 Turkish Lira random",
        "1.00 Turkish Lira random",
        "1.00 Turkish lira random",
        "1.00 Turkmenistani Manat random",
        "1.00 Turkmenistani manat random",
        "1.00 Turkmenistani manat random",
        "1.00 US Dollar (Next day) random",
        "1.00 US Dollar (Same day) random",
        "1.00 US Dollar random",
        "1.00 US dollar (next day) random",
        "1.00 US dollar (same day) random",
        "1.00 US dollar random",
        "1.00 US dollars (next day) random",
        "1.00 US dollars (same day) random",
        "1.00 US dollars random",
        "1.00 Ugandan Shilling (1966\\u20131987) random",
        "1.00 Ugandan Shilling random",
        "1.00 Ugandan shilling (1966\\u20131987) random",
        "1.00 Ugandan shilling random",
        "1.00 Ugandan shillings (1966\\u20131987) random",
        "1.00 Ugandan shillings random",
        "1.00 Ukrainian Hryvnia random",
        "1.00 Ukrainian Karbovanets random",
        "1.00 Ukrainian hryvnia random",
        "1.00 Ukrainian hryvnias random",
        "1.00 Ukrainian karbovanets random",
        "1.00 Ukrainian karbovantsiv random",
        "1.00 Colombian Real Value Unit random",
        "1.00 United Arab Emirates Dirham random",
        "1.00 Unknown Currency random",
        "1.00 Uruguayan Peso (1975\\u20131993) random",
        "1.00 Uruguayan Peso random",
        "1.00 Uruguayan Peso (Indexed Units) random",
        "1.00 Uruguayan peso (1975\\u20131993) random",
        "1.00 Uruguayan peso (indexed units) random",
        "1.00 Uruguayan peso random",
        "1.00 Uruguayan pesos (1975\\u20131993) random",
        "1.00 Uruguayan pesos (indexed units) random",
        "1.00 Uzbekistani Som random",
        "1.00 Uzbekistani som random",
        "1.00 Uzbekistani som random",
        "1.00 Vanuatu Vatu random",
        "1.00 Vanuatu vatu random",
        "1.00 Vanuatu vatus random",
        "1.00 Venezuelan Bol\\u00edvar random",
        "1.00 Venezuelan Bol\\u00edvar (1871\\u20132008) random",
        "1.00 Venezuelan bol\\u00edvar random",
        "1.00 Venezuelan bol\\u00edvars random",
        "1.00 Venezuelan bol\\u00edvar (1871\\u20132008) random",
        "1.00 Venezuelan bol\\u00edvars (1871\\u20132008) random",
        "1.00 Vietnamese Dong random",
        "1.00 Vietnamese dong random",
        "1.00 Vietnamese dong random",
        "1.00 WIR Euro random",
        "1.00 WIR Franc random",
        "1.00 WIR euro random",
        "1.00 WIR euros random",
        "1.00 WIR franc random",
        "1.00 WIR francs random",
        "1.00 Samoan Tala random",
        "1.00 Samoan tala random",
        "1.00 Samoan tala random",
        "1.00 Yemeni Dinar random",
        "1.00 Yemeni Rial random",
        "1.00 Yemeni dinar random",
        "1.00 Yemeni dinars random",
        "1.00 Yemeni rial random",
        "1.00 Yemeni rials random",
        "1.00 Yugoslavian Convertible Dinar (1990\\u20131992) random",
        "1.00 Yugoslavian Hard Dinar (1966\\u20131990) random",
        "1.00 Yugoslavian New Dinar (1994\\u20132002) random",
        "1.00 Yugoslavian convertible dinar (1990\\u20131992) random",
        "1.00 Yugoslavian convertible dinars (1990\\u20131992) random",
        "1.00 Yugoslavian hard dinar (1966\\u20131990) random",
        "1.00 Yugoslavian hard dinars (1966\\u20131990) random",
        "1.00 Yugoslavian new dinar (1994\\u20132002) random",
        "1.00 Yugoslavian new dinars (1994\\u20132002) random",
        "1.00 Zairean New Zaire (1993\\u20131998) random",
        "1.00 Zairean Zaire (1971\\u20131993) random",
        "1.00 Zairean new zaire (1993\\u20131998) random",
        "1.00 Zairean new zaires (1993\\u20131998) random",
        "1.00 Zairean zaire (1971\\u20131993) random",
        "1.00 Zairean zaires (1971\\u20131993) random",
        "1.00 Zambian Kwacha random",
        "1.00 Zambian kwacha random",
        "1.00 Zambian kwachas random",
        "1.00 Zimbabwean Dollar (1980\\u20132008) random",
        "1.00 Zimbabwean dollar (1980\\u20132008) random",
        "1.00 Zimbabwean dollars (1980\\u20132008) random",
        "1.00 euro random",
        "1.00 euros random",
        "1.00 Turkish lira (1922\\u20132005) random",
        "1.00 special drawing rights random",
        "1.00 Colombian real value unit random",
        "1.00 Colombian real value units random",
        "1.00 unknown currency random",
    };

    const char* WRONG_DATA[] = {
        // Following are missing one last char in the currency name
        "1.00 Nicaraguan Cordob",
        "1.00 Namibian Dolla",
        "1.00 Namibian dolla",
        "1.00 Nepalese Rupe",
        "1.00 Nepalese rupe",
        "1.00 Netherlands Antillean Guilde",
        "1.00 Netherlands Antillean guilde",
        "1.00 Dutch Guilde",
        "1.00 Dutch guilde",
        "1.00 Israeli New Sheqe",
        "1.00 New Zealand Dolla",
        "1.00 New Zealand dolla",
        "1.00 Nicaraguan cordob",
        "1.00 Nigerian Nair",
        "1.00 Nigerian nair",
        "1.00 North Korean Wo",
        "1.00 North Korean wo",
        "1.00 Norwegian Kron",
        "1.00 Norwegian kron",
        "1.00 US dolla",
        "1.00",
        "A1.00",
        "AD1.00",
        "AE1.00",
        "AF1.00",
        "AL1.00",
        "AM1.00",
        "AN1.00",
        "AO1.00",
        "AR1.00",
        "AT1.00",
        "AU1.00",
        "AW1.00",
        "AZ1.00",
        "Afghan Afghan1.00",
        "Afghan Afghani (1927\\u201320021.00",
        "Afl1.00",
        "Albanian Le1.00",
        "Algerian Dina1.00",
        "Andorran Peset1.00",
        "Angolan Kwanz1.00",
        "Angolan Kwanza (1977\\u201319901.00",
        "Angolan Readjusted Kwanza (1995\\u201319991.00",
        "Angolan New Kwanza (1990\\u201320001.00",
        "Argentine Austra1.00",
        "Argentine Pes1.00",
        "Argentine Peso (1983\\u201319851.00",
        "Armenian Dra1.00",
        "Aruban Flori1.00",
        "Australian Dolla1.00",
        "Austrian Schillin1.00",
        "Azerbaijani Mana1.00",
        "Azerbaijani Manat (1993\\u201320061.00",
        "B1.00",
        "BA1.00",
        "BB1.00",
        "BE1.00",
        "BG1.00",
        "BH1.00",
        "BI1.00",
        "BM1.00",
        "BN1.00",
        "BO1.00",
        "BR1.00",
        "BS1.00",
        "BT1.00",
        "BU1.00",
        "BW1.00",
        "BY1.00",
        "BZ1.00",
        "Bahamian Dolla1.00",
        "Bahraini Dina1.00",
        "Bangladeshi Tak1.00",
        "Barbadian Dolla1.00",
        "Bds1.00",
        "Belarusian Ruble (1994\\u201319991.00",
        "Belarusian Rubl1.00",
        "Belgian Fran1.00",
        "Belgian Franc (convertible1.00",
        "Belgian Franc (financial1.00",
        "Belize Dolla1.00",
        "Bermudan Dolla1.00",
        "Bhutanese Ngultru1.00",
        "Bolivian Mvdo1.00",
        "Bolivian Pes1.00",
        "Bolivian Bolivian1.00",
        "Bosnia-Herzegovina Convertible Mar1.00",
        "Bosnia-Herzegovina Dina1.00",
        "Botswanan Pul1.00",
        "Brazilian Cruzad1.00",
        "Brazilian Cruzado Nov1.00",
        "Brazilian Cruzeir1.00",
        "Brazilian Cruzeiro (1990\\u201319931.00",
        "Brazilian New Cruzeiro (1967\\u201319861.00",
        "Brazilian Rea1.00",
        "British Pound Sterlin1.00",
        "Brunei Dolla1.00",
        "Bulgarian Hard Le1.00",
        "Bulgarian Le1.00",
        "Burmese Kya1.00",
        "Burundian Fran1.00",
        "C1.00",
        "CA1.00",
        "CD1.00",
        "CFP Fran1.00",
        "CFP1.00",
        "CH1.00",
        "CL1.00",
        "CN1.00",
        "CO1.00",
        "CS1.00",
        "CU1.00",
        "CV1.00",
        "CY1.00",
        "CZ1.00",
        "Cambodian Rie1.00",
        "Canadian Dolla1.00",
        "Cape Verdean Escud1.00",
        "Cayman Islands Dolla1.00",
        "Chilean Pes1.00",
        "Chilean Unit of Accoun1.00",
        "Chinese Yua1.00",
        "Colombian Pes1.00",
        "Comoro Fran1.00",
        "Congolese Fran1.00",
        "Costa Rican Col\\u00f31.00",
        "Croatian Dina1.00",
        "Croatian Kun1.00",
        "Cuban Pes1.00",
        "Cypriot Poun1.00",
        "Czech Republic Korun1.00",
        "Czechoslovak Hard Korun1.00",
        "D1.00",
        "DD1.00",
        "DE1.00",
        "DJ1.00",
        "DK1.00",
        "DO1.00",
        "DZ1.00",
        "Danish Kron1.00",
        "German Mar1.00",
        "Djiboutian Fran1.00",
        "Dk1.00",
        "Dominican Pes1.00",
        "EC1.00",
        "EE1.00",
        "EG1.00",
        "EQ1.00",
        "ER1.00",
        "ES1.00",
        "ET1.00",
        "EU1.00",
        "East Caribbean Dolla1.00",
        "East German Ostmar1.00",
        "Ecuadorian Sucr1.00",
        "Ecuadorian Unit of Constant Valu1.00",
        "Egyptian Poun1.00",
        "Ekwel1.00",
        "Salvadoran Col\\u00f31.00",
        "Equatorial Guinean Ekwel1.00",
        "Eritrean Nakf1.00",
        "Es1.00",
        "Estonian Kroo1.00",
        "Ethiopian Bir1.00",
        "Eur1.00",
        "European Composite Uni1.00",
        "European Currency Uni1.00",
        "European Monetary Uni1.00",
        "European Unit of Account (XBC1.00",
        "European Unit of Account (XBD1.00",
        "F1.00",
        "FB1.00",
        "FI1.00",
        "FJ1.00",
        "FK1.00",
        "FR1.00",
        "Falkland Islands Poun1.00",
        "Fd1.00",
        "Fijian Dolla1.00",
        "Finnish Markk1.00",
        "Fr1.00",
        "French Fran1.00",
        "French Gold Fran1.00",
        "French UIC-Fran1.00",
        "G1.00",
        "GB1.00",
        "GE1.00",
        "GH1.00",
        "GI1.00",
        "GM1.00",
        "GN1.00",
        "GQ1.00",
        "GR1.00",
        "GT1.00",
        "GW1.00",
        "GY1.00",
        "Gambian Dalas1.00",
        "Georgian Kupon Lari1.00",
        "Georgian Lar1.00",
        "Ghanaian Ced1.00",
        "Ghanaian Cedi (1979\\u201320071.00",
        "Gibraltar Poun1.00",
        "Gol1.00",
        "Greek Drachm1.00",
        "Guatemalan Quetza1.00",
        "Guinean Fran1.00",
        "Guinean Syl1.00",
        "Guinea-Bissau Pes1.00",
        "Guyanaese Dolla1.00",
        "HK1.00",
        "HN1.00",
        "HR1.00",
        "HT1.00",
        "HU1.00",
        "Haitian Gourd1.00",
        "Honduran Lempir1.00",
        "Hong Kong Dolla1.00",
        "Hungarian Forin1.00",
        "I1.00",
        "IE1.00",
        "IL1.00",
        "IN1.00",
        "IQ1.00",
        "IR1.00",
        "IS1.00",
        "IT1.00",
        "Icelandic Kron1.00",
        "Indian Rupe1.00",
        "Indonesian Rupia1.00",
        "Iranian Ria1.00",
        "Iraqi Dina1.00",
        "Irish Poun1.00",
        "Israeli Poun1.00",
        "Italian Lir1.00",
        "J1.00",
        "JM1.00",
        "JO1.00",
        "JP1.00",
        "Jamaican Dolla1.00",
        "Japanese Ye1.00",
        "Jordanian Dina1.00",
        "K S1.00",
        "K1.00",
        "KE1.00",
        "KG1.00",
        "KH1.00",
        "KP1.00",
        "KR1.00",
        "KW1.00",
        "KY1.00",
        "KZ1.00",
        "Kazakhstani Teng1.00",
        "Kenyan Shillin1.00",
        "Kuwaiti Dina1.00",
        "Kyrgystani So1.00",
        "LA1.00",
        "LB1.00",
        "LK1.00",
        "LR1.00",
        "LT1.00",
        "LU1.00",
        "LV1.00",
        "LY1.00",
        "Laotian Ki1.00",
        "Latvian Lat1.00",
        "Latvian Rubl1.00",
        "Lebanese Poun1.00",
        "Lesotho Lot1.00",
        "Liberian Dolla1.00",
        "Libyan Dina1.00",
        "Lithuanian Lit1.00",
        "Lithuanian Talona1.00",
        "Luxembourgian Convertible Fran1.00",
        "Luxembourg Financial Fran1.00",
        "Luxembourgian Fran1.00",
        "MA1.00",
        "MD1.00",
        "MDe1.00",
        "MEX1.00",
        "MG1.00",
        "ML1.00",
        "MM1.00",
        "MN1.00",
        "MO1.00",
        "MR1.00",
        "MT1.00",
        "MU1.00",
        "MV1.00",
        "MW1.00",
        "MX1.00",
        "MY1.00",
        "MZ1.00",
        "Macanese Patac1.00",
        "Macedonian Dena1.00",
        "Malagasy Ariar1.00",
        "Malagasy Fran1.00",
        "Malawian Kwach1.00",
        "Malaysian Ringgi1.00",
        "Maldivian Rufiya1.00",
        "Malian Fran1.00",
        "Malot1.00",
        "Maltese Lir1.00",
        "Maltese Poun1.00",
        "Mauritanian Ouguiy1.00",
        "Mauritian Rupe1.00",
        "Mexican Pes1.00",
        "Mexican Silver Peso (1861\\u201319921.00",
        "Mexican Investment Uni1.00",
        "Moldovan Le1.00",
        "Mongolian Tugri1.00",
        "Moroccan Dirha1.00",
        "Moroccan Fran1.00",
        "Mozambican Escud1.00",
        "Mozambican Metica1.00",
        "Myanmar Kya1.00",
        "N1.00",
        "NA1.00",
        "NAf1.00",
        "NG1.00",
        "NI1.00",
        "NK1.00",
        "NL1.00",
        "NO1.00",
        "NP1.00",
        "NT1.00",
        "Namibian Dolla1.00",
        "Nepalese Rupe1.00",
        "Netherlands Antillean Guilde1.00",
        "Dutch Guilde1.00",
        "Israeli New Sheqe1.00",
        "New Zealand Dolla1.00",
        "Nicaraguan C\\u00f3rdoba (1988\\u201319911.00",
        "Nicaraguan C\\u00f3rdob1.00",
        "Nigerian Nair1.00",
        "North Korean Wo1.00",
        "Norwegian Kron1.00",
        "Nr1.00",
        "OM1.00",
        "Old Mozambican Metica1.00",
        "Romanian Leu (1952\\u201320061.00",
        "Serbian Dinar (2002\\u201320061.00",
        "Sudanese Dinar (1992\\u201320071.00",
        "Sudanese Pound (1957\\u201319981.00",
        "Turkish Lira (1922\\u201320051.00",
        "Omani Ria1.00",
        "PA1.00",
        "PE1.00",
        "PG1.00",
        "PH1.00",
        "PK1.00",
        "PL1.00",
        "PT1.00",
        "PY1.00",
        "Pakistani Rupe1.00",
        "Palladiu1.00",
        "Panamanian Balbo1.00",
        "Papua New Guinean Kin1.00",
        "Paraguayan Guaran1.00",
        "Peruvian Int1.00",
        "Peruvian Sol (1863\\u201319651.00",
        "Peruvian Sol Nuev1.00",
        "Philippine Pes1.00",
        "Platinu1.00",
        "Polish Zlot1.00",
        "Polish Zloty (1950\\u201319951.00",
        "Portuguese Escud1.00",
        "Portuguese Guinea Escud1.00",
        "Pr1.00",
        "QA1.00",
        "Qatari Ria1.00",
        "RD1.00",
        "RH1.00",
        "RINET Fund1.00",
        "RS1.00",
        "RU1.00",
        "RW1.00",
        "Rb1.00",
        "Rhodesian Dolla1.00",
        "Romanian Le1.00",
        "Russian Rubl1.00",
        "Russian Ruble (1991\\u201319981.00",
        "Rwandan Fran1.00",
        "S1.00",
        "SA1.00",
        "SB1.00",
        "SC1.00",
        "SD1.00",
        "SE1.00",
        "SG1.00",
        "SH1.00",
        "SI1.00",
        "SK1.00",
        "SL R1.00",
        "SL1.00",
        "SO1.00",
        "ST1.00",
        "SU1.00",
        "SV1.00",
        "SY1.00",
        "SZ1.00",
        "St. Helena Poun1.00",
        "S\\u00e3o Tom\\u00e9 & Pr\\u00edncipe Dobr1.00",
        "Saudi Riya1.00",
        "Serbian Dina1.00",
        "Seychellois Rupe1.00",
        "Sh1.00",
        "Sierra Leonean Leon1.00",
        "Silve1.00",
        "Singapore Dolla1.00",
        "Slovak Korun1.00",
        "Slovenian Tola1.00",
        "Solomon Islands Dolla1.00",
        "Somali Shillin1.00",
        "South African Ran1.00",
        "South African Rand (financial1.00",
        "South Korean Wo1.00",
        "Soviet Roubl1.00",
        "Spanish Peset1.00",
        "Spanish Peseta (A account1.00",
        "Spanish Peseta (convertible account1.00",
        "Special Drawing Right1.00",
        "Sri Lankan Rupe1.00",
        "Sudanese Poun1.00",
        "Surinamese Dolla1.00",
        "Surinamese Guilde1.00",
        "Swazi Lilangen1.00",
        "Swedish Kron1.00",
        "Swiss Fran1.00",
        "Syrian Poun1.00",
        "T S1.00",
        "TH1.00",
        "TJ1.00",
        "TM1.00",
        "TN1.00",
        "TO1.00",
        "TP1.00",
        "TR1.00",
        "TT1.00",
        "TW1.00",
        "TZ1.00",
        "New Taiwan Dolla1.00",
        "Tajikistani Rubl1.00",
        "Tajikistani Somon1.00",
        "Tanzanian Shillin1.00",
        "Testing Currency Cod1.00",
        "Thai Bah1.00",
        "Timorese Escud1.00",
        "Tongan Pa\\u20bbang1.00",
        "Trinidad & Tobago Dolla1.00",
        "Tunisian Dina1.00",
        "Turkish Lir1.00",
        "Turkmenistani Mana1.00",
        "U S1.00",
        "U1.00",
        "UA1.00",
        "UG1.00",
        "US Dolla1.00",
        "US Dollar (Next day1.00",
        "US Dollar (Same day1.00",
        "US1.00",
        "UY1.00",
        "UZ1.00",
        "Ugandan Shillin1.00",
        "Ugandan Shilling (1966\\u201319871.00",
        "Ukrainian Hryvni1.00",
        "Ukrainian Karbovanet1.00",
        "Colombian Real Value Uni1.00",
        "United Arab Emirates Dirha1.00",
        "Unknown Currenc1.00",
        "Ur1.00",
        "Uruguay Peso (1975\\u201319931.00",
        "Uruguay Peso Uruguay1.00",
        "Uruguay Peso (Indexed Units1.00",
        "Uzbekistani So1.00",
        "V1.00",
        "VE1.00",
        "VN1.00",
        "VU1.00",
        "Vanuatu Vat1.00",
        "Venezuelan Bol\\u00edva1.00",
        "Venezuelan Bol\\u00edvar Fuert1.00",
        "Vietnamese Don1.00",
        "West African CFA Fran1.00",
        "Central African CFA Fran1.00",
        "WIR Eur1.00",
        "WIR Fran1.00",
        "WS1.00",
        "Samoa Tal1.00",
        "XA1.00",
        "XB1.00",
        "XC1.00",
        "XD1.00",
        "XE1.00",
        "XF1.00",
        "XO1.00",
        "XP1.00",
        "XR1.00",
        "XT1.00",
        "XX1.00",
        "YD1.00",
        "YE1.00",
        "YU1.00",
        "Yemeni Dina1.00",
        "Yemeni Ria1.00",
        "Yugoslavian Convertible Dina1.00",
        "Yugoslavian Hard Dinar (1966\\u201319901.00",
        "Yugoslavian New Dina1.00",
        "Z1.00",
        "ZA1.00",
        "ZM1.00",
        "ZR1.00",
        "ZW1.00",
        "Zairean New Zaire (1993\\u201319981.00",
        "Zairean Zair1.00",
        "Zambian Kwach1.00",
        "Zimbabwean Dollar (1980\\u201320081.00",
        "dra1.00",
        "lar1.00",
        "le1.00",
        "man1.00",
        "so1.00",
    };

    Locale locale("en_US");
    for (uint32_t i=0; i<UPRV_LENGTHOF(DATA); ++i) {
        UnicodeString formatted = ctou(DATA[i]);
        UErrorCode status = U_ZERO_ERROR;
        LocalPointer<NumberFormat> numFmt(NumberFormat::createInstance(locale, UNUM_CURRENCY, status), status);
        if (!assertSuccess("", status, true, __FILE__, __LINE__)) {
            return;
        }
        // NOTE: ICU 62 requires that the currency format match the pattern in strict mode.
        numFmt->setLenient(TRUE);
        ParsePosition parsePos;
        LocalPointer<CurrencyAmount> currAmt(numFmt->parseCurrency(formatted, parsePos));
        if (parsePos.getIndex() > 0) {
            double doubleVal = currAmt->getNumber().getDouble(status);
            if ( doubleVal != 1.0 ) {
                errln("Parsed as currency value other than 1.0: " + formatted + " -> " + doubleVal);
            }
        } else {
            errln("Failed to parse as currency: " + formatted);
        }
    }

    for (uint32_t i=0; i<UPRV_LENGTHOF(WRONG_DATA); ++i) {
      UnicodeString formatted = ctou(WRONG_DATA[i]);
      UErrorCode status = U_ZERO_ERROR;
      NumberFormat* numFmt = NumberFormat::createInstance(locale, UNUM_CURRENCY, status);
      if (numFmt != NULL && U_SUCCESS(status)) {
          ParsePosition parsePos;
          LocalPointer<CurrencyAmount> currAmt(numFmt->parseCurrency(formatted, parsePos));
          if (parsePos.getIndex() > 0) {
              double doubleVal = currAmt->getNumber().getDouble(status);
              errln("Parsed as currency, should not have: " + formatted + " -> " + doubleVal);
          }
      } else {
          dataerrln("Unable to create NumberFormat. - %s", u_errorName(status));
          delete numFmt;
          break;
      }
      delete numFmt;
    }
}

const char* attrString(int32_t);

// UnicodeString s;
//  std::string ss;
//  std::cout << s.toUTF8String(ss)
void NumberFormatTest::expectPositions(FieldPositionIterator& iter, int32_t *values, int32_t tupleCount,
                                       const UnicodeString& str)  {
  UBool found[10];
  FieldPosition fp;

  if (tupleCount > 10) {
    assertTrue("internal error, tupleCount too large", FALSE);
  } else {
    for (int i = 0; i < tupleCount; ++i) {
      found[i] = FALSE;
    }
  }

  logln(str);
  while (iter.next(fp)) {
    UBool ok = FALSE;
    int32_t id = fp.getField();
    int32_t start = fp.getBeginIndex();
    int32_t limit = fp.getEndIndex();

    // is there a logln using printf?
    char buf[128];
    sprintf(buf, "%24s %3d %3d %3d", attrString(id), id, start, limit);
    logln(buf);

    for (int i = 0; i < tupleCount; ++i) {
      if (found[i]) {
        continue;
      }
      if (values[i*3] == id &&
          values[i*3+1] == start &&
          values[i*3+2] == limit) {
        found[i] = ok = TRUE;
        break;
      }
    }

    assertTrue((UnicodeString)"found [" + id + "," + start + "," + limit + "]", ok);
  }

  // check that all were found
  UBool ok = TRUE;
  for (int i = 0; i < tupleCount; ++i) {
    if (!found[i]) {
      ok = FALSE;
      assertTrue((UnicodeString) "missing [" + values[i*3] + "," + values[i*3+1] + "," + values[i*3+2] + "]", found[i]);
    }
  }
  assertTrue("no expected values were missing", ok);
}

void NumberFormatTest::expectPosition(FieldPosition& pos, int32_t id, int32_t start, int32_t limit,
                                       const UnicodeString& str)  {
  logln(str);
  assertTrue((UnicodeString)"id " + id + " == " + pos.getField(), id == pos.getField());
  assertTrue((UnicodeString)"begin " + start + " == " + pos.getBeginIndex(), start == pos.getBeginIndex());
  assertTrue((UnicodeString)"end " + limit + " == " + pos.getEndIndex(), limit == pos.getEndIndex());
}

void NumberFormatTest::TestFieldPositionIterator() {
  // bug 7372
  UErrorCode status = U_ZERO_ERROR;
  FieldPositionIterator iter1;
  FieldPositionIterator iter2;
  FieldPosition pos;

  DecimalFormat *decFmt = (DecimalFormat *) NumberFormat::createInstance(status);
  if (failure(status, "NumberFormat::createInstance", TRUE)) return;

  double num = 1234.56;
  UnicodeString str1;
  UnicodeString str2;

  assertTrue((UnicodeString)"self==", iter1 == iter1);
  assertTrue((UnicodeString)"iter1==iter2", iter1 == iter2);

  decFmt->format(num, str1, &iter1, status);
  assertTrue((UnicodeString)"iter1 != iter2", iter1 != iter2);
  decFmt->format(num, str2, &iter2, status);
  assertTrue((UnicodeString)"iter1 == iter2 (2)", iter1 == iter2);
  iter1.next(pos);
  assertTrue((UnicodeString)"iter1 != iter2 (2)", iter1 != iter2);
  iter2.next(pos);
  assertTrue((UnicodeString)"iter1 == iter2 (3)", iter1 == iter2);

  // should format ok with no iterator
  str2.remove();
  decFmt->format(num, str2, NULL, status);
  assertEquals("null fpiter", str1, str2);

  delete decFmt;
}

void NumberFormatTest::TestFormatAttributes() {
  Locale locale("en_US");
  UErrorCode status = U_ZERO_ERROR;
  DecimalFormat *decFmt = (DecimalFormat *) NumberFormat::createInstance(locale, UNUM_CURRENCY, status);
    if (failure(status, "NumberFormat::createInstance", TRUE)) return;
  double val = 12345.67;

  {
    int32_t expected[] = {
      UNUM_CURRENCY_FIELD, 0, 1,
      UNUM_GROUPING_SEPARATOR_FIELD, 3, 4,
      UNUM_INTEGER_FIELD, 1, 7,
      UNUM_DECIMAL_SEPARATOR_FIELD, 7, 8,
      UNUM_FRACTION_FIELD, 8, 10,
    };
    int32_t tupleCount = UPRV_LENGTHOF(expected)/3;

    FieldPositionIterator posIter;
    UnicodeString result;
    decFmt->format(val, result, &posIter, status);
    expectPositions(posIter, expected, tupleCount, result);
  }
  {
    FieldPosition fp(UNUM_INTEGER_FIELD);
    UnicodeString result;
    decFmt->format(val, result, fp);
    expectPosition(fp, UNUM_INTEGER_FIELD, 1, 7, result);
  }
  {
    FieldPosition fp(UNUM_FRACTION_FIELD);
    UnicodeString result;
    decFmt->format(val, result, fp);
    expectPosition(fp, UNUM_FRACTION_FIELD, 8, 10, result);
  }
  delete decFmt;

  decFmt = (DecimalFormat *) NumberFormat::createInstance(locale, UNUM_SCIENTIFIC, status);
  val = -0.0000123;
  {
    int32_t expected[] = {
      UNUM_SIGN_FIELD, 0, 1,
      UNUM_INTEGER_FIELD, 1, 2,
      UNUM_DECIMAL_SEPARATOR_FIELD, 2, 3,
      UNUM_FRACTION_FIELD, 3, 5,
      UNUM_EXPONENT_SYMBOL_FIELD, 5, 6,
      UNUM_EXPONENT_SIGN_FIELD, 6, 7,
      UNUM_EXPONENT_FIELD, 7, 8
    };
    int32_t tupleCount = UPRV_LENGTHOF(expected)/3;

    FieldPositionIterator posIter;
    UnicodeString result;
    decFmt->format(val, result, &posIter, status);
    expectPositions(posIter, expected, tupleCount, result);
  }
  {
    FieldPosition fp(UNUM_INTEGER_FIELD);
    UnicodeString result;
    decFmt->format(val, result, fp);
    expectPosition(fp, UNUM_INTEGER_FIELD, 1, 2, result);
  }
  {
    FieldPosition fp(UNUM_FRACTION_FIELD);
    UnicodeString result;
    decFmt->format(val, result, fp);
    expectPosition(fp, UNUM_FRACTION_FIELD, 3, 5, result);
  }
  delete decFmt;

  fflush(stderr);
}

const char* attrString(int32_t attrId) {
  switch (attrId) {
    case UNUM_INTEGER_FIELD: return "integer";
    case UNUM_FRACTION_FIELD: return "fraction";
    case UNUM_DECIMAL_SEPARATOR_FIELD: return "decimal separator";
    case UNUM_EXPONENT_SYMBOL_FIELD: return "exponent symbol";
    case UNUM_EXPONENT_SIGN_FIELD: return "exponent sign";
    case UNUM_EXPONENT_FIELD: return "exponent";
    case UNUM_GROUPING_SEPARATOR_FIELD: return "grouping separator";
    case UNUM_CURRENCY_FIELD: return "currency";
    case UNUM_PERCENT_FIELD: return "percent";
    case UNUM_PERMILL_FIELD: return "permille";
    case UNUM_SIGN_FIELD: return "sign";
    default: return "";
  }
}

//
//   Test formatting & parsing of big decimals.
//      API test, not a comprehensive test.
//      See DecimalFormatTest/DataDrivenTests
//
#define ASSERT_SUCCESS(status) { \
    assertSuccess(UnicodeString("file ") + __FILE__ + ", line " + __LINE__, (status)); \
}
#define ASSERT_EQUALS(expected, actual) { \
    assertEquals(UnicodeString("file ") + __FILE__ + ", line " + __LINE__, (expected), (actual)); \
}

void NumberFormatTest::TestDecimal() {
    {
        UErrorCode  status = U_ZERO_ERROR;
        Formattable f("12.345678999987654321E666", status);
        ASSERT_SUCCESS(status);
        StringPiece s = f.getDecimalNumber(status);
        ASSERT_SUCCESS(status);
        ASSERT_EQUALS("1.2345678999987654321E+667", s.data());
        //printf("%s\n", s.data());
    }

    {
        UErrorCode status = U_ZERO_ERROR;
        Formattable f1("this is not a number", status);
        ASSERT_EQUALS(U_DECIMAL_NUMBER_SYNTAX_ERROR, status);
    }

    {
        UErrorCode status = U_ZERO_ERROR;
        Formattable f;
        f.setDecimalNumber("123.45", status);
        ASSERT_SUCCESS(status);
        ASSERT_EQUALS( Formattable::kDouble, f.getType());
        ASSERT_EQUALS(123.45, f.getDouble());
        ASSERT_EQUALS(123.45, f.getDouble(status));
        ASSERT_SUCCESS(status);
        ASSERT_EQUALS("123.45", f.getDecimalNumber(status).data());
        ASSERT_SUCCESS(status);

        f.setDecimalNumber("4.5678E7", status);
        int32_t n;
        n = f.getLong();
        ASSERT_EQUALS(45678000, n);

        status = U_ZERO_ERROR;
        f.setDecimalNumber("-123", status);
        ASSERT_SUCCESS(status);
        ASSERT_EQUALS( Formattable::kLong, f.getType());
        ASSERT_EQUALS(-123, f.getLong());
        ASSERT_EQUALS(-123, f.getLong(status));
        ASSERT_SUCCESS(status);
        ASSERT_EQUALS("-123", f.getDecimalNumber(status).data());
        ASSERT_SUCCESS(status);

        status = U_ZERO_ERROR;
        f.setDecimalNumber("1234567890123", status);  // Number too big for 32 bits
        ASSERT_SUCCESS(status);
        ASSERT_EQUALS( Formattable::kInt64, f.getType());
        ASSERT_EQUALS(1234567890123LL, f.getInt64());
        ASSERT_EQUALS(1234567890123LL, f.getInt64(status));
        ASSERT_SUCCESS(status);
        ASSERT_EQUALS("1.234567890123E+12", f.getDecimalNumber(status).data());
        ASSERT_SUCCESS(status);
    }

    {
        UErrorCode status = U_ZERO_ERROR;
        NumberFormat *fmtr = NumberFormat::createInstance(Locale::getUS(), UNUM_DECIMAL, status);
        if (U_FAILURE(status) || fmtr == NULL) {
            dataerrln("Unable to create NumberFormat");
        } else {
            UnicodeString formattedResult;
            StringPiece num("244444444444444444444444444444444444446.4");
            fmtr->format(num, formattedResult, NULL, status);
            ASSERT_SUCCESS(status);
            ASSERT_EQUALS("244,444,444,444,444,444,444,444,444,444,444,444,446.4", formattedResult);
            //std::string ss; std::cout << formattedResult.toUTF8String(ss);
            delete fmtr;
        }
    }

    {
        // Check formatting a DigitList.  DigitList is internal, but this is
        // a critical interface that must work.
        UErrorCode status = U_ZERO_ERROR;
        NumberFormat *fmtr = NumberFormat::createInstance(Locale::getUS(), UNUM_DECIMAL, status);
        if (U_FAILURE(status) || fmtr == NULL) {
            dataerrln("Unable to create NumberFormat");
        } else {
            UnicodeString formattedResult;
            DecimalQuantity dl;
            StringPiece num("123.4566666666666666666666666666666666621E+40");
            dl.setToDecNumber(num, status);
            ASSERT_SUCCESS(status);
            fmtr->format(dl, formattedResult, NULL, status);
            ASSERT_SUCCESS(status);
            ASSERT_EQUALS("1,234,566,666,666,666,666,666,666,666,666,666,666,621,000", formattedResult);

            status = U_ZERO_ERROR;
            num.set("666.666");
            dl.setToDecNumber(num, status);
            FieldPosition pos(NumberFormat::FRACTION_FIELD);
            ASSERT_SUCCESS(status);
            formattedResult.remove();
            fmtr->format(dl, formattedResult, pos, status);
            ASSERT_SUCCESS(status);
            ASSERT_EQUALS("666.666", formattedResult);
            ASSERT_EQUALS(4, pos.getBeginIndex());
            ASSERT_EQUALS(7, pos.getEndIndex());
            delete fmtr;
        }
    }

    {
        // Check a parse with a formatter with a multiplier.
        UErrorCode status = U_ZERO_ERROR;
        NumberFormat *fmtr = NumberFormat::createInstance(Locale::getUS(), UNUM_PERCENT, status);
        if (U_FAILURE(status) || fmtr == NULL) {
            dataerrln("Unable to create NumberFormat");
        } else {
            UnicodeString input = "1.84%";
            Formattable result;
            fmtr->parse(input, result, status);
            ASSERT_SUCCESS(status);
            ASSERT_EQUALS("0.0184", result.getDecimalNumber(status).data());
            //std::cout << result.getDecimalNumber(status).data();
            delete fmtr;
        }
    }

#if U_PLATFORM != U_PF_CYGWIN || defined(CYGWINMSVC)
    /*
     * This test fails on Cygwin (1.7.16) using GCC because of a rounding issue with strtod().
     * See #9463
     */
    {
        // Check that a parse returns a decimal number with full accuracy
        UErrorCode status = U_ZERO_ERROR;
        NumberFormat *fmtr = NumberFormat::createInstance(Locale::getUS(), UNUM_DECIMAL, status);
        if (U_FAILURE(status) || fmtr == NULL) {
            dataerrln("Unable to create NumberFormat");
        } else {
            UnicodeString input = "1.002200044400088880000070000";
            Formattable result;
            fmtr->parse(input, result, status);
            ASSERT_SUCCESS(status);
            ASSERT_EQUALS(0, strcmp("1.00220004440008888000007", result.getDecimalNumber(status).data()));
            ASSERT_EQUALS(1.00220004440008888,   result.getDouble());
            //std::cout << result.getDecimalNumber(status).data();
            delete fmtr;
        }
    }
#endif

}

void NumberFormatTest::TestCurrencyFractionDigits() {
    UErrorCode status = U_ZERO_ERROR;
    UnicodeString text1, text2;
    double value = 99.12345;

    // Create currenct instance
    NumberFormat* fmt = NumberFormat::createCurrencyInstance("ja_JP", status);
    if (U_FAILURE(status) || fmt == NULL) {
        dataerrln("Unable to create NumberFormat");
    } else {
        fmt->format(value, text1);

        // Reset the same currency and format the test value again
        fmt->setCurrency(fmt->getCurrency(), status);
        ASSERT_SUCCESS(status);
        fmt->format(value, text2);

        if (text1 != text2) {
            errln((UnicodeString)"NumberFormat::format() should return the same result - text1="
                + text1 + " text2=" + text2);
        }
    }
    delete fmt;
}

void NumberFormatTest::TestExponentParse() {

    UErrorCode status = U_ZERO_ERROR;
    Formattable result;
    ParsePosition parsePos(0);

    // set the exponent symbol
    status = U_ZERO_ERROR;
    DecimalFormatSymbols symbols(Locale::getDefault(), status);
    if(U_FAILURE(status)) {
        dataerrln((UnicodeString)"ERROR: Could not create DecimalFormatSymbols (Default)");
        return;
    }

    // create format instance
    status = U_ZERO_ERROR;
    DecimalFormat fmt(u"#####", symbols, status);
    if(U_FAILURE(status)) {
        errln((UnicodeString)"ERROR: Could not create DecimalFormat (pattern, symbols*)");
    }

    // parse the text
    fmt.parse("5.06e-27", result, parsePos);
    if(result.getType() != Formattable::kDouble &&
       result.getDouble() != 5.06E-27 &&
       parsePos.getIndex() != 8
       )
    {
        errln("ERROR: parse failed - expected 5.06E-27, 8  - returned %d, %i",
              result.getDouble(), parsePos.getIndex());
    }
}

void NumberFormatTest::TestExplicitParents() {

    /* Test that number formats are properly inherited from es_419 */
    /* These could be subject to change if the CLDR data changes */
    static const char* parentLocaleTests[][2]= {
    /* locale ID */  /* expected */
    {"es_CO", "1.250,75" },
    {"es_ES", "1.250,75" },
    {"es_GQ", "1.250,75" },
    {"es_MX", "1,250.75" },
    {"es_US", "1,250.75" },
    {"es_VE", "1.250,75" },
    };

    UnicodeString s;

    for(int i=0; i < UPRV_LENGTHOF(parentLocaleTests); i++){
        UErrorCode status = U_ZERO_ERROR;
        const char *localeID = parentLocaleTests[i][0];
        UnicodeString expected(parentLocaleTests[i][1], -1, US_INV);
        expected = expected.unescape();
        char loc[256]={0};
        uloc_canonicalize(localeID, loc, 256, &status);
        NumberFormat *fmt= NumberFormat::createInstance(Locale(loc), status);
        if(U_FAILURE(status)){
            dataerrln("Could not create number formatter for locale %s - %s",localeID, u_errorName(status));
            continue;
        }
        s.remove();
        fmt->format(1250.75, s);
        if(s!=expected){
            errln(UnicodeString("FAIL: Expected: ")+expected
                    + UnicodeString(" Got: ") + s
                    + UnicodeString( " for locale: ")+ UnicodeString(localeID) );
        }
        if (U_FAILURE(status)){
            errln((UnicodeString)"FAIL: Status " + (int32_t)status);
        }
        delete fmt;
    }

}

/**
 * Test available numbering systems API.
 */
void NumberFormatTest::TestAvailableNumberingSystems() {
    UErrorCode status = U_ZERO_ERROR;
    StringEnumeration *availableNumberingSystems = NumberingSystem::getAvailableNames(status);
    CHECK_DATA(status, "NumberingSystem::getAvailableNames()")

    int32_t nsCount = availableNumberingSystems->count(status);
    if ( nsCount < 74 ) {
        errln("FAIL: Didn't get as many numbering systems as we had hoped for. Need at least 74, got %d",nsCount);
    }

    /* A relatively simple test of the API.  We call getAvailableNames() and cycle through */
    /* each name returned, attempting to create a numbering system based on that name and  */
    /* verifying that the name returned from the resulting numbering system is the same    */
    /* one that we initially thought.                                                      */

    int32_t len;
    for ( int32_t i = 0 ; i < nsCount ; i++ ) {
        const char *nsname = availableNumberingSystems->next(&len,status);
        NumberingSystem* ns = NumberingSystem::createInstanceByName(nsname,status);
        logln("OK for ns = %s",nsname);
        if ( uprv_strcmp(nsname,ns->getName()) ) {
            errln("FAIL: Numbering system name didn't match for name = %s\n",nsname);
        }

        delete ns;
    }

    delete availableNumberingSystems;
}

void
NumberFormatTest::Test9087(void)
{
    U_STRING_DECL(pattern,"#",1);
    U_STRING_INIT(pattern,"#",1);

    U_STRING_DECL(infstr,"INF",3);
    U_STRING_INIT(infstr,"INF",3);

    U_STRING_DECL(nanstr,"NAN",3);
    U_STRING_INIT(nanstr,"NAN",3);

    UChar outputbuf[50] = {0};
    UErrorCode status = U_ZERO_ERROR;
    UNumberFormat* fmt = unum_open(UNUM_PATTERN_DECIMAL,pattern,1,NULL,NULL,&status);
    if ( U_FAILURE(status) ) {
        dataerrln("FAIL: error in unum_open() - %s", u_errorName(status));
        return;
    }

    unum_setSymbol(fmt,UNUM_INFINITY_SYMBOL,infstr,3,&status);
    unum_setSymbol(fmt,UNUM_NAN_SYMBOL,nanstr,3,&status);
    if ( U_FAILURE(status) ) {
        errln("FAIL: error setting symbols");
    }

    double inf = uprv_getInfinity();

    unum_setAttribute(fmt,UNUM_ROUNDING_MODE,UNUM_ROUND_HALFEVEN);
    unum_setDoubleAttribute(fmt,UNUM_ROUNDING_INCREMENT,0);

    UFieldPosition position = { 0, 0, 0};
    unum_formatDouble(fmt,inf,outputbuf,50,&position,&status);

    if ( u_strcmp(infstr, outputbuf)) {
        errln((UnicodeString)"FAIL: unexpected result for infinity - expected " + infstr + " got " + outputbuf);
    }

    unum_close(fmt);
}

void NumberFormatTest::TestFormatFastpaths() {
    // get some additional case
    {
        UErrorCode status=U_ZERO_ERROR;
        DecimalFormat df(UnicodeString(u"0000"),status);
        if (U_FAILURE(status)) {
            dataerrln("Error creating DecimalFormat - %s", u_errorName(status));
        } else {
            int64_t long_number = 1;
            UnicodeString expect = "0001";
            UnicodeString result;
            FieldPosition pos;
            df.format(long_number, result, pos);
            if(U_FAILURE(status)||expect!=result) {
                dataerrln("%s:%d FAIL: expected '%s' got '%s' status %s",
                          __FILE__, __LINE__, CStr(expect)(), CStr(result)(), u_errorName(status));
             } else {
                logln("OK:  got expected '"+result+"' status "+UnicodeString(u_errorName(status),""));
            }
        }
    }
    {
        UErrorCode status=U_ZERO_ERROR;
        DecimalFormat df(UnicodeString(u"0000000000000000000"),status);
        if (U_FAILURE(status)) {
            dataerrln("Error creating DecimalFormat - %s", u_errorName(status));
        } else {
            int64_t long_number = U_INT64_MIN; // -9223372036854775808L;
            // uint8_t bits[8];
            // memcpy(bits,&long_number,8);
            // for(int i=0;i<8;i++) {
            //   logln("bits: %02X", (unsigned int)bits[i]);
            // }
            UnicodeString expect = "-9223372036854775808";
            UnicodeString result;
            FieldPosition pos;
            df.format(long_number, result, pos);
            if(U_FAILURE(status)||expect!=result) {
                dataerrln("%s:%d FAIL: expected '%s' got '%s' status %s on -9223372036854775808",
                          __FILE__, __LINE__, CStr(expect)(), CStr(result)(), u_errorName(status));
            } else {
                logln("OK:  got expected '"+result+"' status "+UnicodeString(u_errorName(status),"")+" on -9223372036854775808");
            }
        }
    }
    {
        UErrorCode status=U_ZERO_ERROR;
        DecimalFormat df(UnicodeString(u"0000000000000000000"),status);
        if (U_FAILURE(status)) {
            dataerrln("Error creating DecimalFormat - %s", u_errorName(status));
        } else {
            int64_t long_number = U_INT64_MAX; // -9223372036854775808L;
            // uint8_t bits[8];
            // memcpy(bits,&long_number,8);
            // for(int i=0;i<8;i++) {
            //   logln("bits: %02X", (unsigned int)bits[i]);
            // }
            UnicodeString expect = "9223372036854775807";
            UnicodeString result;
            FieldPosition pos;
            df.format(long_number, result, pos);
            if(U_FAILURE(status)||expect!=result) {
                dataerrln("%s:%d FAIL: expected '%s' got '%s' status %s on U_INT64_MAX",
                          __FILE__, __LINE__, CStr(expect)(), CStr(result)(), u_errorName(status));
            } else {
                logln("OK:  got expected '"+result+"' status "+UnicodeString(u_errorName(status),"")+" on U_INT64_MAX");
            }
        }
    }
    {
        UErrorCode status=U_ZERO_ERROR;
        DecimalFormat df(UnicodeString("0000000000000000000",""),status);
        if (U_FAILURE(status)) {
            dataerrln("Error creating DecimalFormat - %s", u_errorName(status));
        } else {
            int64_t long_number = 0;
            // uint8_t bits[8];
            // memcpy(bits,&long_number,8);
            // for(int i=0;i<8;i++) {
            //   logln("bits: %02X", (unsigned int)bits[i]);
            // }
            UnicodeString expect = "0000000000000000000";
            UnicodeString result;
            FieldPosition pos;
            df.format(long_number, result, pos);
            if(U_FAILURE(status)||expect!=result) {
                dataerrln("%s:%d FAIL: expected '%s' got '%s' status %s on 0",
                          __FILE__, __LINE__, CStr(expect)(), CStr(result)(), u_errorName(status));
            } else {
                logln("OK:  got expected '"+result+"' status "+UnicodeString(u_errorName(status),"")+" on 0");
            }
        }
    }
    {
        UErrorCode status=U_ZERO_ERROR;
        DecimalFormat df(UnicodeString("0000000000000000000",""),status);
        if (U_FAILURE(status)) {
            dataerrln("Error creating DecimalFormat - %s", u_errorName(status));
        } else {
            int64_t long_number = U_INT64_MIN + 1;
            UnicodeString expect = "-9223372036854775807";
            UnicodeString result;
            FieldPosition pos;
            df.format(long_number, result, pos);
            if(U_FAILURE(status)||expect!=result) {
                dataerrln("%s:%d FAIL: expected '%s' got '%s' status %s on -9223372036854775807",
                          __FILE__, __LINE__, CStr(expect)(), CStr(result)(), u_errorName(status));
            } else {
                logln("OK:  got expected '"+result+"' status "+UnicodeString(u_errorName(status),"")+" on -9223372036854775807");
            }
        }
    }
}


void NumberFormatTest::TestFormattableSize(void) {
  if(sizeof(Formattable) > 112) {
    errln("Error: sizeof(Formattable)=%d, 112=%d\n",
          sizeof(Formattable), 112);
  } else if(sizeof(Formattable) < 112) {
    logln("Warning: sizeof(Formattable)=%d, 112=%d\n",
        sizeof(Formattable), 112);
  } else {
    logln("sizeof(Formattable)=%d, 112=%d\n",
        sizeof(Formattable), 112);
  }
}

UBool NumberFormatTest::testFormattableAsUFormattable(const char *file, int line, Formattable &f) {
  UnicodeString fileLine = UnicodeString(file)+UnicodeString(":")+line+UnicodeString(": ");

  UFormattable *u = f.toUFormattable();
  logln();
  if (u == NULL) {
    errln("%s:%d: Error: f.toUFormattable() retuned NULL.");
    return FALSE;
  }
  logln("%s:%d: comparing Formattable with UFormattable", file, line);
  logln(fileLine + toString(f));

  UErrorCode status = U_ZERO_ERROR;
  UErrorCode valueStatus = U_ZERO_ERROR;
  UFormattableType expectUType = UFMT_COUNT; // invalid

  UBool triedExact = FALSE; // did we attempt an exact comparison?
  UBool exactMatch = FALSE; // was the exact comparison true?

  switch( f.getType() ) {
  case Formattable::kDate:
    expectUType = UFMT_DATE;
    exactMatch = (f.getDate()==ufmt_getDate(u, &valueStatus));
    triedExact = TRUE;
    break;
  case Formattable::kDouble:
    expectUType = UFMT_DOUBLE;
    exactMatch = (f.getDouble()==ufmt_getDouble(u, &valueStatus));
    triedExact = TRUE;
    break;
  case Formattable::kLong:
    expectUType = UFMT_LONG;
    exactMatch = (f.getLong()==ufmt_getLong(u, &valueStatus));
    triedExact = TRUE;
    break;
  case Formattable::kString:
    expectUType = UFMT_STRING;
    {
      UnicodeString str;
      f.getString(str);
      int32_t len;
      const UChar* uch = ufmt_getUChars(u, &len, &valueStatus);
      if(U_SUCCESS(valueStatus)) {
        UnicodeString str2(uch, len);
        assertTrue("UChar* NULL-terminated", uch[len]==0);
        exactMatch = (str == str2);
      }
      triedExact = TRUE;
    }
    break;
  case Formattable::kArray:
    expectUType = UFMT_ARRAY;
    triedExact = TRUE;
    {
      int32_t count = ufmt_getArrayLength(u, &valueStatus);
      int32_t count2;
      const Formattable *array2 = f.getArray(count2);
      exactMatch = assertEquals(fileLine + " array count", count, count2);

      if(exactMatch) {
        for(int i=0;U_SUCCESS(valueStatus) && i<count;i++) {
          UFormattable *uu = ufmt_getArrayItemByIndex(u, i, &valueStatus);
          if(*Formattable::fromUFormattable(uu) != (array2[i])) {
            errln("%s:%d: operator== did not match at index[%d] - %p vs %p", file, line, i,
                  (const void*)Formattable::fromUFormattable(uu), (const void*)&(array2[i]));
            exactMatch = FALSE;
          } else {
            if(!testFormattableAsUFormattable("(sub item)",i,*Formattable::fromUFormattable(uu))) {
              exactMatch = FALSE;
            }
          }
        }
      }
    }
    break;
  case Formattable::kInt64:
    expectUType = UFMT_INT64;
    exactMatch = (f.getInt64()==ufmt_getInt64(u, &valueStatus));
    triedExact = TRUE;
    break;
  case Formattable::kObject:
    expectUType = UFMT_OBJECT;
    exactMatch = (f.getObject()==ufmt_getObject(u, &valueStatus));
    triedExact = TRUE;
    break;
  }
  UFormattableType uType = ufmt_getType(u, &status);

  if(U_FAILURE(status)) {
    errln("%s:%d: Error calling ufmt_getType - %s", file, line, u_errorName(status));
    return FALSE;
  }

  if(uType != expectUType) {
    errln("%s:%d: got type (%d) expected (%d) from ufmt_getType", file, line, (int) uType, (int) expectUType);
  }

  if(triedExact) {
    if(U_FAILURE(valueStatus)) {
      errln("%s:%d: got err %s trying to ufmt_get...() for exact match check", file, line, u_errorName(valueStatus));
    } else if(!exactMatch) {
     errln("%s:%d: failed exact match for the Formattable type", file, line);
    } else {
      logln("%s:%d: exact match OK", file, line);
    }
  } else {
    logln("%s:%d: note, did not attempt exact match for this formattable type", file, line);
  }

  if( assertEquals(fileLine + " isNumeric()", f.isNumeric(), ufmt_isNumeric(u))
      && f.isNumeric()) {
    UErrorCode convStatus = U_ZERO_ERROR;

    if(uType != UFMT_INT64) { // may fail to compare
      assertTrue(fileLine + " as doubles ==", f.getDouble(convStatus)==ufmt_getDouble(u, &convStatus));
    }

    if( assertSuccess(fileLine + " (numeric conversion status)", convStatus) ) {
      StringPiece fDecNum = f.getDecimalNumber(convStatus);
#if 1
      int32_t len;
      const char *decNumChars = ufmt_getDecNumChars(u, &len, &convStatus);
#else
      // copy version
      char decNumChars[200];
      int32_t len = ufmt_getDecNumChars(u, decNumChars, 200, &convStatus);
#endif

      if( assertSuccess(fileLine + " (decNumbers conversion)", convStatus) ) {
        logln(fileLine + decNumChars);
        assertEquals(fileLine + " decNumChars length==", len, fDecNum.length());
        assertEquals(fileLine + " decNumChars digits", decNumChars, fDecNum.data());
      }

      UErrorCode int64ConversionF = U_ZERO_ERROR;
      int64_t l = f.getInt64(int64ConversionF);
      UErrorCode int64ConversionU = U_ZERO_ERROR;
      int64_t r = ufmt_getInt64(u, &int64ConversionU);

      if( (l==r)
          && ( uType != UFMT_INT64 ) // int64 better not overflow
          && (U_INVALID_FORMAT_ERROR==int64ConversionU)
          && (U_INVALID_FORMAT_ERROR==int64ConversionF) ) {
        logln("%s:%d: OK: 64 bit overflow", file, line);
      } else {
        assertEquals(fileLine + " as int64 ==", l, r);
        assertSuccess(fileLine + " Formattable.getnt64()", int64ConversionF);
        assertSuccess(fileLine + " ufmt_getInt64()", int64ConversionU);
      }
    }
  }
  return exactMatch || !triedExact;
}

void NumberFormatTest::TestUFormattable(void) {
  {
    // test that a default formattable is equal to Formattable()
    UErrorCode status = U_ZERO_ERROR;
    LocalUFormattablePointer defaultUFormattable(ufmt_open(&status));
    assertSuccess("calling umt_open", status);
    Formattable defaultFormattable;
    assertTrue((UnicodeString)"comparing ufmt_open() with Formattable()",
               (defaultFormattable
                == *(Formattable::fromUFormattable(defaultUFormattable.getAlias()))));
    assertTrue((UnicodeString)"comparing ufmt_open() with Formattable()",
               (defaultFormattable
                == *(Formattable::fromUFormattable(defaultUFormattable.getAlias()))));
    assertTrue((UnicodeString)"comparing Formattable() round tripped through UFormattable",
               (defaultFormattable
                == *(Formattable::fromUFormattable(defaultFormattable.toUFormattable()))));
    assertTrue((UnicodeString)"comparing &Formattable() round tripped through UFormattable",
               ((&defaultFormattable)
                == Formattable::fromUFormattable(defaultFormattable.toUFormattable())));
    assertFalse((UnicodeString)"comparing &Formattable() with ufmt_open()",
               ((&defaultFormattable)
                == Formattable::fromUFormattable(defaultUFormattable.getAlias())));
    testFormattableAsUFormattable(__FILE__, __LINE__, defaultFormattable);
  }
  // test some random Formattables
  {
    Formattable f(ucal_getNow(), Formattable::kIsDate);
    testFormattableAsUFormattable(__FILE__, __LINE__,  f);
  }
  {
    Formattable f((double)1.61803398874989484820); // golden ratio
    testFormattableAsUFormattable(__FILE__, __LINE__,  f);
  }
  {
    Formattable f((int64_t)80994231587905127LL); // weight of the moon, in kilotons http://solarsystem.nasa.gov/planets/profile.cfm?Display=Facts&Object=Moon
    testFormattableAsUFormattable(__FILE__, __LINE__,  f);
  }
  {
    Formattable f((int32_t)4); // random number, source: http://www.xkcd.com/221/
    testFormattableAsUFormattable(__FILE__, __LINE__,  f);
  }
  {
    Formattable f("Hello world."); // should be invariant?
    testFormattableAsUFormattable(__FILE__, __LINE__,  f);
  }
  {
    UErrorCode status2 = U_ZERO_ERROR;
    Formattable f(StringPiece("73476730924573500000000.0"), status2); // weight of the moon, kg
    assertSuccess("Constructing a StringPiece", status2);
    testFormattableAsUFormattable(__FILE__, __LINE__,  f);
  }
  {
    UErrorCode status2 = U_ZERO_ERROR;
    UObject *obj = new Locale();
    Formattable f(obj);
    assertSuccess("Constructing a Formattable from a default constructed Locale()", status2);
    testFormattableAsUFormattable(__FILE__, __LINE__,  f);
  }
  {
    const Formattable array[] = {
      Formattable(ucal_getNow(), Formattable::kIsDate),
      Formattable((int32_t)4),
      Formattable((double)1.234),
    };

    Formattable fa(array, 3);
    testFormattableAsUFormattable(__FILE__, __LINE__, fa);
  }
}

void NumberFormatTest::TestSignificantDigits(void) {
  double input[] = {
        0, 0,
        0.1, -0.1,
        123, -123,
        12345, -12345,
        123.45, -123.45,
        123.44501, -123.44501,
        0.001234, -0.001234,
        0.00000000123, -0.00000000123,
        0.0000000000000000000123, -0.0000000000000000000123,
        1.2, -1.2,
        0.0000000012344501, -0.0000000012344501,
        123445.01, -123445.01,
        12344501000000000000000000000000000.0, -12344501000000000000000000000000000.0,
    };
    const char* expected[] = {
        "0.00", "0.00",
        "0.100", "-0.100",
        "123", "-123",
        "12345", "-12345",
        "123.45", "-123.45",
        "123.45", "-123.45",
        "0.001234", "-0.001234",
        "0.00000000123", "-0.00000000123",
        "0.0000000000000000000123", "-0.0000000000000000000123",
        "1.20", "-1.20",
        "0.0000000012345", "-0.0000000012345",
        "123450", "-123450",
        "12345000000000000000000000000000000", "-12345000000000000000000000000000000",
    };

    UErrorCode status = U_ZERO_ERROR;
    Locale locale("en_US");
    LocalPointer<DecimalFormat> numberFormat(static_cast<DecimalFormat*>(
            NumberFormat::createInstance(locale, status)));
    CHECK_DATA(status,"NumberFormat::createInstance")

    numberFormat->setSignificantDigitsUsed(TRUE);
    numberFormat->setMinimumSignificantDigits(3);
    numberFormat->setMaximumSignificantDigits(5);
    numberFormat->setGroupingUsed(false);

    UnicodeString result;
    UnicodeString expectedResult;
    for (unsigned int i = 0; i < UPRV_LENGTHOF(input); ++i) {
        numberFormat->format(input[i], result);
        UnicodeString expectedResult(expected[i]);
        if (result != expectedResult) {
          errln((UnicodeString)"Expected: '" + expectedResult + "' got '" + result);
        }
        result.remove();
    }

    // Test for ICU-20063
    {
        DecimalFormat df({"en-us", status}, status);
        df.setSignificantDigitsUsed(TRUE);
        expect(df, 9.87654321, u"9.87654");
        df.setMaximumSignificantDigits(3);
        expect(df, 9.87654321, u"9.88");
        // setSignificantDigitsUsed with maxSig only
        df.setSignificantDigitsUsed(TRUE);
        expect(df, 9.87654321, u"9.88");
        df.setMinimumSignificantDigits(2);
        expect(df, 9, u"9.0");
        // setSignificantDigitsUsed with both minSig and maxSig
        df.setSignificantDigitsUsed(TRUE);
        expect(df, 9, u"9.0");
        // setSignificantDigitsUsed to false: should revert to fraction rounding
        df.setSignificantDigitsUsed(FALSE);
        expect(df, 9.87654321, u"9.876543");
        expect(df, 9, u"9");
        df.setSignificantDigitsUsed(TRUE);
        df.setMinimumSignificantDigits(2);
        expect(df, 9.87654321, u"9.87654");
        expect(df, 9, u"9.0");
        // setSignificantDigitsUsed with minSig only
        df.setSignificantDigitsUsed(TRUE);
        expect(df, 9.87654321, u"9.87654");
        expect(df, 9, u"9.0");
    }
}

void NumberFormatTest::TestShowZero() {
    UErrorCode status = U_ZERO_ERROR;
    Locale locale("en_US");
    LocalPointer<DecimalFormat> numberFormat(static_cast<DecimalFormat*>(
            NumberFormat::createInstance(locale, status)));
    CHECK_DATA(status, "NumberFormat::createInstance")

    numberFormat->setSignificantDigitsUsed(TRUE);
    numberFormat->setMaximumSignificantDigits(3);

    UnicodeString result;
    numberFormat->format(0.0, result);
    if (result != "0") {
        errln((UnicodeString)"Expected: 0, got " + result);
    }
}

void NumberFormatTest::TestBug9936() {
    UErrorCode status = U_ZERO_ERROR;
    Locale locale("en_US");
    LocalPointer<DecimalFormat> numberFormat(static_cast<DecimalFormat*>(
            NumberFormat::createInstance(locale, status)));
    if (U_FAILURE(status)) {
        dataerrln("File %s, Line %d: status = %s.\n", __FILE__, __LINE__, u_errorName(status));
        return;
    }

    if (numberFormat->areSignificantDigitsUsed() == TRUE) {
        errln("File %s, Line %d: areSignificantDigitsUsed() was TRUE, expected FALSE.\n", __FILE__, __LINE__);
    }
    numberFormat->setSignificantDigitsUsed(TRUE);
    if (numberFormat->areSignificantDigitsUsed() == FALSE) {
        errln("File %s, Line %d: areSignificantDigitsUsed() was FALSE, expected TRUE.\n", __FILE__, __LINE__);
    }

    numberFormat->setSignificantDigitsUsed(FALSE);
    if (numberFormat->areSignificantDigitsUsed() == TRUE) {
        errln("File %s, Line %d: areSignificantDigitsUsed() was TRUE, expected FALSE.\n", __FILE__, __LINE__);
    }

    numberFormat->setMinimumSignificantDigits(3);
    if (numberFormat->areSignificantDigitsUsed() == FALSE) {
        errln("File %s, Line %d: areSignificantDigitsUsed() was FALSE, expected TRUE.\n", __FILE__, __LINE__);
    }

    numberFormat->setSignificantDigitsUsed(FALSE);
    numberFormat->setMaximumSignificantDigits(6);
    if (numberFormat->areSignificantDigitsUsed() == FALSE) {
        errln("File %s, Line %d: areSignificantDigitsUsed() was FALSE, expected TRUE.\n", __FILE__, __LINE__);
    }

}

void NumberFormatTest::TestParseNegativeWithFaLocale() {
    UErrorCode status = U_ZERO_ERROR;
    DecimalFormat *test = (DecimalFormat *) NumberFormat::createInstance("fa", status);
    CHECK_DATA(status, "NumberFormat::createInstance")
    test->setLenient(TRUE);
    Formattable af;
    ParsePosition ppos;
    UnicodeString value("\\u200e-0,5");
    value = value.unescape();
    test->parse(value, af, ppos);
    if (ppos.getIndex() == 0) {
        errln("Expected -0,5 to parse for Farsi.");
    }
    delete test;
}

void NumberFormatTest::TestParseNegativeWithAlternateMinusSign() {
    UErrorCode status = U_ZERO_ERROR;
    DecimalFormat *test = (DecimalFormat *) NumberFormat::createInstance("en", status);
    CHECK_DATA(status, "NumberFormat::createInstance")
    test->setLenient(TRUE);
    Formattable af;
    ParsePosition ppos;
    UnicodeString value("\\u208B0.5");
    value = value.unescape();
    test->parse(value, af, ppos);
    if (ppos.getIndex() == 0) {
        errln(UnicodeString("Expected ") + value + UnicodeString(" to parse."));
    }
    delete test;
}

void NumberFormatTest::TestCustomCurrencySignAndSeparator() {
    UErrorCode status = U_ZERO_ERROR;
    DecimalFormatSymbols custom(Locale::getUS(), status);
    CHECK(status, "DecimalFormatSymbols constructor");

    custom.setSymbol(DecimalFormatSymbols::kCurrencySymbol, "*");
    custom.setSymbol(DecimalFormatSymbols::kMonetaryGroupingSeparatorSymbol, "^");
    custom.setSymbol(DecimalFormatSymbols::kMonetarySeparatorSymbol, ":");

    UnicodeString pat(" #,##0.00");
    pat.insert(0, (UChar)0x00A4);

    DecimalFormat fmt(pat, custom, status);
    CHECK(status, "DecimalFormat constructor");

    UnicodeString numstr("* 1^234:56");
    expect2(fmt, (Formattable)((double)1234.56), numstr);
}

typedef struct {
    const char *   locale;
    UBool          lenient;
    UnicodeString  numString;
    double         value;
} SignsAndMarksItem;


void NumberFormatTest::TestParseSignsAndMarks() {
    const SignsAndMarksItem items[] = {
        // locale               lenient numString                                                       value
        { "en",                 FALSE,  CharsToUnicodeString("12"),                                      12 },
        { "en",                 TRUE,   CharsToUnicodeString("12"),                                      12 },
        { "en",                 FALSE,  CharsToUnicodeString("-23"),                                    -23 },
        { "en",                 TRUE,   CharsToUnicodeString("-23"),                                    -23 },
        { "en",                 TRUE,   CharsToUnicodeString("- 23"),                                   -23 },
        { "en",                 FALSE,  CharsToUnicodeString("\\u200E-23"),                             -23 },
        { "en",                 TRUE,   CharsToUnicodeString("\\u200E-23"),                             -23 },
        { "en",                 TRUE,   CharsToUnicodeString("\\u200E- 23"),                            -23 },

        { "en@numbers=arab",    FALSE,  CharsToUnicodeString("\\u0663\\u0664"),                          34 },
        { "en@numbers=arab",    TRUE,   CharsToUnicodeString("\\u0663\\u0664"),                          34 },
        { "en@numbers=arab",    FALSE,  CharsToUnicodeString("-\\u0664\\u0665"),                        -45 },
        { "en@numbers=arab",    TRUE,   CharsToUnicodeString("-\\u0664\\u0665"),                        -45 },
        { "en@numbers=arab",    TRUE,   CharsToUnicodeString("- \\u0664\\u0665"),                       -45 },
        { "en@numbers=arab",    FALSE,  CharsToUnicodeString("\\u200F-\\u0664\\u0665"),                 -45 },
        { "en@numbers=arab",    TRUE,   CharsToUnicodeString("\\u200F-\\u0664\\u0665"),                 -45 },
        { "en@numbers=arab",    TRUE,   CharsToUnicodeString("\\u200F- \\u0664\\u0665"),                -45 },

        { "en@numbers=arabext", FALSE,  CharsToUnicodeString("\\u06F5\\u06F6"),                          56 },
        { "en@numbers=arabext", TRUE,   CharsToUnicodeString("\\u06F5\\u06F6"),                          56 },
        { "en@numbers=arabext", FALSE,  CharsToUnicodeString("-\\u06F6\\u06F7"),                        -67 },
        { "en@numbers=arabext", TRUE,   CharsToUnicodeString("-\\u06F6\\u06F7"),                        -67 },
        { "en@numbers=arabext", TRUE,   CharsToUnicodeString("- \\u06F6\\u06F7"),                       -67 },
        { "en@numbers=arabext", FALSE,  CharsToUnicodeString("\\u200E-\\u200E\\u06F6\\u06F7"),          -67 },
        { "en@numbers=arabext", TRUE,   CharsToUnicodeString("\\u200E-\\u200E\\u06F6\\u06F7"),          -67 },
        { "en@numbers=arabext", TRUE,   CharsToUnicodeString("\\u200E-\\u200E \\u06F6\\u06F7"),         -67 },

        { "he",                 FALSE,  CharsToUnicodeString("12"),                                      12 },
        { "he",                 TRUE,   CharsToUnicodeString("12"),                                      12 },
        { "he",                 FALSE,  CharsToUnicodeString("-23"),                                    -23 },
        { "he",                 TRUE,   CharsToUnicodeString("-23"),                                    -23 },
        { "he",                 TRUE,   CharsToUnicodeString("- 23"),                                   -23 },
        { "he",                 FALSE,  CharsToUnicodeString("\\u200E-23"),                             -23 },
        { "he",                 TRUE,   CharsToUnicodeString("\\u200E-23"),                             -23 },
        { "he",                 TRUE,   CharsToUnicodeString("\\u200E- 23"),                            -23 },

        { "ar",                 FALSE,  CharsToUnicodeString("\\u0663\\u0664"),                          34 },
        { "ar",                 TRUE,   CharsToUnicodeString("\\u0663\\u0664"),                          34 },
        { "ar",                 FALSE,  CharsToUnicodeString("-\\u0664\\u0665"),                        -45 },
        { "ar",                 TRUE,   CharsToUnicodeString("-\\u0664\\u0665"),                        -45 },
        { "ar",                 TRUE,   CharsToUnicodeString("- \\u0664\\u0665"),                       -45 },
        { "ar",                 FALSE,  CharsToUnicodeString("\\u200F-\\u0664\\u0665"),                 -45 },
        { "ar",                 TRUE,   CharsToUnicodeString("\\u200F-\\u0664\\u0665"),                 -45 },
        { "ar",                 TRUE,   CharsToUnicodeString("\\u200F- \\u0664\\u0665"),                -45 },

        { "ar_MA",              FALSE,  CharsToUnicodeString("12"),                                      12 },
        { "ar_MA",              TRUE,   CharsToUnicodeString("12"),                                      12 },
        { "ar_MA",              FALSE,  CharsToUnicodeString("-23"),                                    -23 },
        { "ar_MA",              TRUE,   CharsToUnicodeString("-23"),                                    -23 },
        { "ar_MA",              TRUE,   CharsToUnicodeString("- 23"),                                   -23 },
        { "ar_MA",              FALSE,  CharsToUnicodeString("\\u200E-23"),                             -23 },
        { "ar_MA",              TRUE,   CharsToUnicodeString("\\u200E-23"),                             -23 },
        { "ar_MA",              TRUE,   CharsToUnicodeString("\\u200E- 23"),                            -23 },

        { "fa",                 FALSE,  CharsToUnicodeString("\\u06F5\\u06F6"),                          56 },
        { "fa",                 TRUE,   CharsToUnicodeString("\\u06F5\\u06F6"),                          56 },
        { "fa",                 FALSE,  CharsToUnicodeString("\\u2212\\u06F6\\u06F7"),                  -67 },
        { "fa",                 TRUE,   CharsToUnicodeString("\\u2212\\u06F6\\u06F7"),                  -67 },
        { "fa",                 TRUE,   CharsToUnicodeString("\\u2212 \\u06F6\\u06F7"),                 -67 },
        { "fa",                 FALSE,  CharsToUnicodeString("\\u200E\\u2212\\u200E\\u06F6\\u06F7"),    -67 },
        { "fa",                 TRUE,   CharsToUnicodeString("\\u200E\\u2212\\u200E\\u06F6\\u06F7"),    -67 },
        { "fa",                 TRUE,   CharsToUnicodeString("\\u200E\\u2212\\u200E \\u06F6\\u06F7"),   -67 },

        { "ps",                 FALSE,  CharsToUnicodeString("\\u06F5\\u06F6"),                          56 },
        { "ps",                 TRUE,   CharsToUnicodeString("\\u06F5\\u06F6"),                          56 },
        { "ps",                 FALSE,  CharsToUnicodeString("-\\u06F6\\u06F7"),                        -67 },
        { "ps",                 TRUE,   CharsToUnicodeString("-\\u06F6\\u06F7"),                        -67 },
        { "ps",                 TRUE,   CharsToUnicodeString("- \\u06F6\\u06F7"),                       -67 },
        { "ps",                 FALSE,  CharsToUnicodeString("\\u200E-\\u200E\\u06F6\\u06F7"),          -67 },
        { "ps",                 TRUE,   CharsToUnicodeString("\\u200E-\\u200E\\u06F6\\u06F7"),          -67 },
        { "ps",                 TRUE,   CharsToUnicodeString("\\u200E-\\u200E \\u06F6\\u06F7"),         -67 },
        { "ps",                 FALSE,  CharsToUnicodeString("-\\u200E\\u06F6\\u06F7"),                 -67 },
        { "ps",                 TRUE,   CharsToUnicodeString("-\\u200E\\u06F6\\u06F7"),                 -67 },
        { "ps",                 TRUE,   CharsToUnicodeString("-\\u200E \\u06F6\\u06F7"),                -67 },
        // terminator
        { NULL,                 0,      UnicodeString(""),                                                0 },
    };

    const SignsAndMarksItem * itemPtr;
    for (itemPtr = items; itemPtr->locale != NULL; itemPtr++ ) {
        UErrorCode status = U_ZERO_ERROR;
        NumberFormat *numfmt = NumberFormat::createInstance(Locale(itemPtr->locale), status);
        if (U_SUCCESS(status)) {
            numfmt->setLenient(itemPtr->lenient);
            Formattable fmtobj;
            ParsePosition ppos;
            numfmt->parse(itemPtr->numString, fmtobj, ppos);
            if (ppos.getIndex() == itemPtr->numString.length()) {
                double parsedValue = fmtobj.getDouble(status);
                if (U_FAILURE(status) || parsedValue != itemPtr->value) {
                    errln((UnicodeString)"FAIL: locale " + itemPtr->locale + ", lenient " + itemPtr->lenient + ", parse of \"" + itemPtr->numString + "\" gives value " + parsedValue);
                }
            } else {
                errln((UnicodeString)"FAIL: locale " + itemPtr->locale + ", lenient " + itemPtr->lenient + ", parse of \"" + itemPtr->numString + "\" gives position " + ppos.getIndex());
            }
        } else {
            dataerrln("FAIL: NumberFormat::createInstance for locale % gives error %s", itemPtr->locale, u_errorName(status));
        }
        delete numfmt;
    }
}

typedef struct {
  DecimalFormat::ERoundingMode mode;
  double value;
  UnicodeString expected;
} Test10419Data;


// Tests that rounding works right when fractional digits is set to 0.
void NumberFormatTest::Test10419RoundingWith0FractionDigits() {
    const Test10419Data items[] = {
        { DecimalFormat::kRoundCeiling, 1.488,  "2"},
        { DecimalFormat::kRoundDown, 1.588,  "1"},
        { DecimalFormat::kRoundFloor, 1.888,  "1"},
        { DecimalFormat::kRoundHalfDown, 1.5,  "1"},
        { DecimalFormat::kRoundHalfEven, 2.5,  "2"},
        { DecimalFormat::kRoundHalfUp, 2.5,  "3"},
        { DecimalFormat::kRoundUp, 1.5,  "2"},
    };
    UErrorCode status = U_ZERO_ERROR;
    LocalPointer<DecimalFormat> decfmt((DecimalFormat *) NumberFormat::createInstance(Locale("en_US"), status));
    if (U_FAILURE(status)) {
        dataerrln("Failure creating DecimalFormat %s", u_errorName(status));
        return;
    }
    for (int32_t i = 0; i < UPRV_LENGTHOF(items); ++i) {
        decfmt->setRoundingMode(items[i].mode);
        decfmt->setMaximumFractionDigits(0);
        UnicodeString actual;
        if (items[i].expected != decfmt->format(items[i].value, actual)) {
            errln("Expected " + items[i].expected + ", got " + actual);
        }
    }
}

void NumberFormatTest::Test10468ApplyPattern() {
    // Padding char of fmt is now 'a'
    UErrorCode status = U_ZERO_ERROR;
    DecimalFormat fmt("'I''ll'*a###.##", status);

    if (U_FAILURE(status)) {
        errcheckln(status, "DecimalFormat constructor failed - %s", u_errorName(status));
        return;
    }

    assertEquals("Padding character should be 'a'.", u"a", fmt.getPadCharacterString());

    // Padding char of fmt ought to be '*' since that is the default and no
    // explicit padding char is specified in the new pattern.
    fmt.applyPattern("AA#,##0.00ZZ", status);

    // Oops this still prints 'a' even though we changed the pattern.
    assertEquals("applyPattern did not clear padding character.", u" ", fmt.getPadCharacterString());
}

void NumberFormatTest::TestRoundingScientific10542() {
    UErrorCode status = U_ZERO_ERROR;
    DecimalFormat format("0.00E0", status);
    if (U_FAILURE(status)) {
        errcheckln(status, "DecimalFormat constructor failed - %s", u_errorName(status));
        return;
    }

    DecimalFormat::ERoundingMode roundingModes[] = {
            DecimalFormat::kRoundCeiling,
            DecimalFormat::kRoundDown,
            DecimalFormat::kRoundFloor,
            DecimalFormat::kRoundHalfDown,
            DecimalFormat::kRoundHalfEven,
            DecimalFormat::kRoundHalfUp,
            DecimalFormat::kRoundUp};
    const char *descriptions[] = {
            "Round Ceiling",
            "Round Down",
            "Round Floor",
            "Round half down",
            "Round half even",
            "Round half up",
            "Round up"};

    {
        double values[] = {-0.003006, -0.003005, -0.003004, 0.003014, 0.003015, 0.003016};
        // The order of these expected values correspond to the order of roundingModes and the order of values.
        const char *expected[] = {
                "-3.00E-3", "-3.00E-3", "-3.00E-3", "3.02E-3", "3.02E-3", "3.02E-3",
                "-3.00E-3", "-3.00E-3", "-3.00E-3", "3.01E-3", "3.01E-3", "3.01E-3",
                "-3.01E-3", "-3.01E-3", "-3.01E-3", "3.01E-3", "3.01E-3", "3.01E-3",
                "-3.01E-3", "-3.00E-3", "-3.00E-3", "3.01E-3", "3.01E-3", "3.02E-3",
                "-3.01E-3", "-3.00E-3", "-3.00E-3", "3.01E-3", "3.02E-3", "3.02E-3",
                "-3.01E-3", "-3.01E-3", "-3.00E-3", "3.01E-3", "3.02E-3", "3.02E-3",
                "-3.01E-3", "-3.01E-3", "-3.01E-3", "3.02E-3", "3.02E-3", "3.02E-3"};
        verifyRounding(
                format,
                values,
                expected,
                roundingModes,
                descriptions,
                UPRV_LENGTHOF(values),
                UPRV_LENGTHOF(roundingModes));
    }
    {
        double values[] = {-3006.0, -3005, -3004, 3014, 3015, 3016};
        // The order of these expected values correspond to the order of roundingModes and the order of values.
        const char *expected[] = {
                "-3.00E3", "-3.00E3", "-3.00E3", "3.02E3", "3.02E3", "3.02E3",
                "-3.00E3", "-3.00E3", "-3.00E3", "3.01E3", "3.01E3", "3.01E3",
                "-3.01E3", "-3.01E3", "-3.01E3", "3.01E3", "3.01E3", "3.01E3",
                "-3.01E3", "-3.00E3", "-3.00E3", "3.01E3", "3.01E3", "3.02E3",
                "-3.01E3", "-3.00E3", "-3.00E3", "3.01E3", "3.02E3", "3.02E3",
                "-3.01E3", "-3.01E3", "-3.00E3", "3.01E3", "3.02E3", "3.02E3",
                "-3.01E3", "-3.01E3", "-3.01E3", "3.02E3", "3.02E3", "3.02E3"};
        verifyRounding(
                format,
                values,
                expected,
                roundingModes,
                descriptions,
                UPRV_LENGTHOF(values),
                UPRV_LENGTHOF(roundingModes));
    }
/* Commented out for now until we decide how rounding to zero should work, +0 vs. -0
    {
        double values[] = {0.0, -0.0};
        // The order of these expected values correspond to the order of roundingModes and the order of values.
        const char *expected[] = {
                "0.00E0", "-0.00E0",
                "0.00E0", "-0.00E0",
                "0.00E0", "-0.00E0",
                "0.00E0", "-0.00E0",
                "0.00E0", "-0.00E0",
                "0.00E0", "-0.00E0",
                "0.00E0", "-0.00E0"};
        verifyRounding(
                format,
                values,
                expected,
                roundingModes,
                descriptions,
                UPRV_LENGTHOF(values),
                UPRV_LENGTHOF(roundingModes));
    }
*/
    {

        double values[] = {1e25, 1e25 + 1e15, 1e25 - 1e15};
        // The order of these expected values correspond to the order of roundingModes and the order of values.
        const char *expected[] = {
                "1.00E25", "1.01E25", "1.00E25",
                "1.00E25", "1.00E25", "9.99E24",
                "1.00E25", "1.00E25", "9.99E24",
                "1.00E25", "1.00E25", "1.00E25",
                "1.00E25", "1.00E25", "1.00E25",
                "1.00E25", "1.00E25", "1.00E25",
                "1.00E25", "1.01E25", "1.00E25"};
        verifyRounding(
                format,
                values,
                expected,
                roundingModes,
                descriptions,
                UPRV_LENGTHOF(values),
                UPRV_LENGTHOF(roundingModes));
        }
    {
        double values[] = {-1e25, -1e25 + 1e15, -1e25 - 1e15};
        // The order of these expected values correspond to the order of roundingModes and the order of values.
        const char *expected[] = {
                "-1.00E25", "-9.99E24", "-1.00E25",
                "-1.00E25", "-9.99E24", "-1.00E25",
                "-1.00E25", "-1.00E25", "-1.01E25",
                "-1.00E25", "-1.00E25", "-1.00E25",
                "-1.00E25", "-1.00E25", "-1.00E25",
                "-1.00E25", "-1.00E25", "-1.00E25",
                "-1.00E25", "-1.00E25", "-1.01E25"};
        verifyRounding(
                format,
                values,
                expected,
                roundingModes,
                descriptions,
                UPRV_LENGTHOF(values),
                UPRV_LENGTHOF(roundingModes));
        }
    {
        double values[] = {1e-25, 1e-25 + 1e-35, 1e-25 - 1e-35};
        // The order of these expected values correspond to the order of roundingModes and the order of values.
        const char *expected[] = {
                "1.00E-25", "1.01E-25", "1.00E-25",
                "1.00E-25", "1.00E-25", "9.99E-26",
                "1.00E-25", "1.00E-25", "9.99E-26",
                "1.00E-25", "1.00E-25", "1.00E-25",
                "1.00E-25", "1.00E-25", "1.00E-25",
                "1.00E-25", "1.00E-25", "1.00E-25",
                "1.00E-25", "1.01E-25", "1.00E-25"};
        verifyRounding(
                format,
                values,
                expected,
                roundingModes,
                descriptions,
                UPRV_LENGTHOF(values),
                UPRV_LENGTHOF(roundingModes));
        }
    {
        double values[] = {-1e-25, -1e-25 + 1e-35, -1e-25 - 1e-35};
        // The order of these expected values correspond to the order of roundingModes and the order of values.
        const char *expected[] = {
                "-1.00E-25", "-9.99E-26", "-1.00E-25",
                "-1.00E-25", "-9.99E-26", "-1.00E-25",
                "-1.00E-25", "-1.00E-25", "-1.01E-25",
                "-1.00E-25", "-1.00E-25", "-1.00E-25",
                "-1.00E-25", "-1.00E-25", "-1.00E-25",
                "-1.00E-25", "-1.00E-25", "-1.00E-25",
                "-1.00E-25", "-1.00E-25", "-1.01E-25"};
        verifyRounding(
                format,
                values,
                expected,
                roundingModes,
                descriptions,
                UPRV_LENGTHOF(values),
                UPRV_LENGTHOF(roundingModes));
    }
}

void NumberFormatTest::TestZeroScientific10547() {
    UErrorCode status = U_ZERO_ERROR;
    DecimalFormat fmt("0.00E0", status);
    if (!assertSuccess("Format creation", status)) {
        return;
    }
    UnicodeString out;
    fmt.format(-0.0, out);
    assertEquals("format", "-0.00E0", out, true);
}

void NumberFormatTest::verifyRounding(
        DecimalFormat& format,
        const double *values,
        const char * const *expected,
        const DecimalFormat::ERoundingMode *roundingModes,
        const char * const *descriptions,
        int32_t valueSize,
        int32_t roundingModeSize) {
    for (int32_t i = 0; i < roundingModeSize; ++i) {
        format.setRoundingMode(roundingModes[i]);
        for (int32_t j = 0; j < valueSize; j++) {
            UnicodeString currentExpected(expected[i * valueSize + j]);
            currentExpected = currentExpected.unescape();
            UnicodeString actual;
            format.format(values[j], actual);
            if (currentExpected != actual) {
                dataerrln("For %s value %f, expected '%s', got '%s'",
                          descriptions[i], values[j], CStr(currentExpected)(), CStr(actual)());
            }
        }
    }
}

void NumberFormatTest::TestAccountingCurrency() {
    UErrorCode status = U_ZERO_ERROR;
    UNumberFormatStyle style = UNUM_CURRENCY_ACCOUNTING;

    expect(NumberFormat::createInstance("en_US", style, status),
        (Formattable)(double)1234.5, "$1,234.50", TRUE, status);
    expect(NumberFormat::createInstance("en_US", style, status),
        (Formattable)(double)-1234.5, "($1,234.50)", TRUE, status);
    expect(NumberFormat::createInstance("en_US", style, status),
        (Formattable)(double)0, "$0.00", TRUE, status);
    expect(NumberFormat::createInstance("en_US", style, status),
        (Formattable)(double)-0.2, "($0.20)", TRUE, status);
    expect(NumberFormat::createInstance("ja_JP", style, status),
        (Formattable)(double)10000, UnicodeString("\\uFFE510,000").unescape(), TRUE, status);
    expect(NumberFormat::createInstance("ja_JP", style, status),
        (Formattable)(double)-1000.5, UnicodeString("(\\uFFE51,000)").unescape(), FALSE, status);
    expect(NumberFormat::createInstance("de_DE", style, status),
        (Formattable)(double)-23456.7, UnicodeString("-23.456,70\\u00A0\\u20AC").unescape(), TRUE, status);
}

// for #5186
void NumberFormatTest::TestEquality() {
    UErrorCode status = U_ZERO_ERROR;
    DecimalFormatSymbols symbols(Locale("root"), status);
    if (U_FAILURE(status)) {
    	dataerrln("Fail: can't create DecimalFormatSymbols for root");
    	return;
    }
    UnicodeString pattern("#,##0.###");
    DecimalFormat fmtBase(pattern, symbols, status);
    if (U_FAILURE(status)) {
    	dataerrln("Fail: can't create DecimalFormat using root symbols");
    	return;
    }

    DecimalFormat* fmtClone = (DecimalFormat*)fmtBase.clone();
    fmtClone->setFormatWidth(fmtBase.getFormatWidth() + 32);
    if (*fmtClone == fmtBase) {
        errln("Error: DecimalFormat == does not distinguish objects that differ only in FormatWidth");
    }
    delete fmtClone;
}

void NumberFormatTest::TestCurrencyUsage() {
    double agent = 123.567;

    UErrorCode status;
    DecimalFormat *fmt;

    // compare the Currency and Currency Cash Digits
    // Note that as of CLDR 26:
    // * TWD and PKR switched from 0 decimals to 2; ISK still has 0, so change test to that
    // * CAD rounds to .05 in cash mode only
    // 1st time for getter/setter, 2nd time for factory method
    Locale enUS_ISK("en_US@currency=ISK");

    for(int i=0; i<2; i++){
        status = U_ZERO_ERROR;
        if(i == 0){
            fmt = (DecimalFormat *) NumberFormat::createInstance(enUS_ISK, UNUM_CURRENCY, status);
            if (assertSuccess("en_US@currency=ISK/CURRENCY", status, TRUE) == FALSE) {
                continue;
            }

            UnicodeString original;
            fmt->format(agent,original);
            assertEquals("Test Currency Usage 1", u"ISK\u00A0124", original);

            // test the getter here
            UCurrencyUsage curUsage = fmt->getCurrencyUsage();
            assertEquals("Test usage getter - standard", (int32_t)curUsage, (int32_t)UCURR_USAGE_STANDARD);

            fmt->setCurrencyUsage(UCURR_USAGE_CASH, &status);
        }else{
            fmt = (DecimalFormat *) NumberFormat::createInstance(enUS_ISK, UNUM_CASH_CURRENCY, status);
            if (assertSuccess("en_US@currency=ISK/CASH", status, TRUE) == FALSE) {
                continue;
            }
        }

        // must be usage = cash
        UCurrencyUsage curUsage = fmt->getCurrencyUsage();
        assertEquals("Test usage getter - cash", (int32_t)curUsage, (int32_t)UCURR_USAGE_CASH);

        UnicodeString cash_currency;
        fmt->format(agent,cash_currency);
        assertEquals("Test Currency Usage 2", u"ISK\u00A0124", cash_currency);
        delete fmt;
    }

    // compare the Currency and Currency Cash Rounding
    // 1st time for getter/setter, 2nd time for factory method
    Locale enUS_CAD("en_US@currency=CAD");
    for(int i=0; i<2; i++){
        status = U_ZERO_ERROR;
        if(i == 0){
            fmt = (DecimalFormat *) NumberFormat::createInstance(enUS_CAD, UNUM_CURRENCY, status);
            if (assertSuccess("en_US@currency=CAD/CURRENCY", status, TRUE) == FALSE) {
                continue;
            }

            UnicodeString original_rounding;
            fmt->format(agent, original_rounding);
            assertEquals("Test Currency Usage 3", u"CA$123.57", original_rounding);
            fmt->setCurrencyUsage(UCURR_USAGE_CASH, &status);
        }else{
            fmt = (DecimalFormat *) NumberFormat::createInstance(enUS_CAD, UNUM_CASH_CURRENCY, status);
            if (assertSuccess("en_US@currency=CAD/CASH", status, TRUE) == FALSE) {
                continue;
            }
        }

        UnicodeString cash_rounding_currency;
        fmt->format(agent, cash_rounding_currency);
        assertEquals("Test Currency Usage 4", u"CA$123.55", cash_rounding_currency);
        delete fmt;
    }

    // Test the currency change
    // 1st time for getter/setter, 2nd time for factory method
    const UChar CUR_PKR[] = {0x50, 0x4B, 0x52, 0};
    for(int i=0; i<2; i++){
        status = U_ZERO_ERROR;
        if(i == 0){
            fmt = (DecimalFormat *) NumberFormat::createInstance(enUS_CAD, UNUM_CURRENCY, status);
            if (assertSuccess("en_US@currency=CAD/CURRENCY", status, TRUE) == FALSE) {
                continue;
            }
            fmt->setCurrencyUsage(UCURR_USAGE_CASH, &status);
        }else{
            fmt = (DecimalFormat *) NumberFormat::createInstance(enUS_CAD, UNUM_CASH_CURRENCY, status);
            if (assertSuccess("en_US@currency=CAD/CASH", status, TRUE) == FALSE) {
                continue;
            }
        }

        UnicodeString cur_original;
        fmt->setCurrencyUsage(UCURR_USAGE_STANDARD, &status);
        fmt->format(agent, cur_original);
        assertEquals("Test Currency Usage 5", u"CA$123.57", cur_original);

        fmt->setCurrency(CUR_PKR, status);
        assertSuccess("Set currency to PKR", status);

        UnicodeString PKR_changed;
        fmt->format(agent, PKR_changed);
        assertEquals("Test Currency Usage 6", u"PKR\u00A0123.57", PKR_changed);
        delete fmt;
    }
}


// Check the constant MAX_INT64_IN_DOUBLE.
// The value should convert to a double with no loss of precision.
// A failure may indicate a platform with a different double format, requiring
// a revision to the constant.
//
// Note that this is actually hard to test, because the language standard gives
//  compilers considerable flexibility to do unexpected things with rounding and
//  with overflow in simple int to/from float conversions. Some compilers will completely optimize
//  away a simple round-trip conversion from int64_t -> double -> int64_t.

void NumberFormatTest::TestDoubleLimit11439() {
    char  buf[50];
    for (int64_t num = MAX_INT64_IN_DOUBLE-10; num<=MAX_INT64_IN_DOUBLE; num++) {
        sprintf(buf, "%lld", (long long)num);
        double fNum = 0.0;
        sscanf(buf, "%lf", &fNum);
        int64_t rtNum = static_cast<int64_t>(fNum);
        if (num != rtNum) {
            errln("%s:%d MAX_INT64_IN_DOUBLE test, %lld did not round trip. Got %lld", __FILE__, __LINE__, (long long)num, (long long)rtNum);
            return;
        }
    }
    for (int64_t num = -MAX_INT64_IN_DOUBLE+10; num>=-MAX_INT64_IN_DOUBLE; num--) {
        sprintf(buf, "%lld", (long long)num);
        double fNum = 0.0;
        sscanf(buf, "%lf", &fNum);
        int64_t rtNum = static_cast<int64_t>(fNum);
        if (num != rtNum) {
            errln("%s:%d MAX_INT64_IN_DOUBLE test, %lld did not round trip. Got %lld", __FILE__, __LINE__, (long long)num, (long long)rtNum);
            return;
        }
    }
}

void NumberFormatTest::TestGetAffixes() {
    UErrorCode status = U_ZERO_ERROR;
    DecimalFormatSymbols sym("en_US", status);
    UnicodeString pattern("\\u00a4\\u00a4\\u00a4 0.00 %\\u00a4\\u00a4");
    pattern = pattern.unescape();
    DecimalFormat fmt(pattern, sym, status);
    if (U_FAILURE(status)) {
        dataerrln("Error creating DecimalFormat - %s", u_errorName(status));
        return;
    }
    UnicodeString affixStr;
    assertEquals("", "US dollars ", fmt.getPositivePrefix(affixStr));
    assertEquals("", " %USD", fmt.getPositiveSuffix(affixStr));
    assertEquals("", "-US dollars ", fmt.getNegativePrefix(affixStr));
    assertEquals("", " %USD", fmt.getNegativeSuffix(affixStr));

    // Test equality with affixes. set affix methods can't capture special
    // characters which is why equality should fail.
    {
        DecimalFormat fmtCopy(fmt);
        assertTrue("", fmt == fmtCopy);
        UnicodeString someAffix;
        fmtCopy.setPositivePrefix(fmtCopy.getPositivePrefix(someAffix));
        assertTrue("", fmt != fmtCopy);
    }
    {
        DecimalFormat fmtCopy(fmt);
        assertTrue("", fmt == fmtCopy);
        UnicodeString someAffix;
        fmtCopy.setPositiveSuffix(fmtCopy.getPositiveSuffix(someAffix));
        assertTrue("", fmt != fmtCopy);
    }
    {
        DecimalFormat fmtCopy(fmt);
        assertTrue("", fmt == fmtCopy);
        UnicodeString someAffix;
        fmtCopy.setNegativePrefix(fmtCopy.getNegativePrefix(someAffix));
        assertTrue("", fmt != fmtCopy);
    }
    {
        DecimalFormat fmtCopy(fmt);
        assertTrue("", fmt == fmtCopy);
        UnicodeString someAffix;
        fmtCopy.setNegativeSuffix(fmtCopy.getNegativeSuffix(someAffix));
        assertTrue("", fmt != fmtCopy);
    }
    fmt.setPositivePrefix("Don't");
    fmt.setPositiveSuffix("do");
    UnicodeString someAffix("be''eet\\u00a4\\u00a4\\u00a4 it.");
    someAffix = someAffix.unescape();
    fmt.setNegativePrefix(someAffix);
    fmt.setNegativeSuffix("%");
    assertEquals("", "Don't", fmt.getPositivePrefix(affixStr));
    assertEquals("", "do", fmt.getPositiveSuffix(affixStr));
    assertEquals("", someAffix, fmt.getNegativePrefix(affixStr));
    assertEquals("", "%", fmt.getNegativeSuffix(affixStr));
}

void NumberFormatTest::TestToPatternScientific11648() {
    UErrorCode status = U_ZERO_ERROR;
    Locale en("en");
    DecimalFormatSymbols sym(en, status);
    DecimalFormat fmt("0.00", sym, status);
    if (U_FAILURE(status)) {
        dataerrln("Error creating DecimalFormat - %s", u_errorName(status));
        return;
    }
    fmt.setScientificNotation(TRUE);
    UnicodeString pattern;
    assertEquals("", "0.00E0", fmt.toPattern(pattern));
    DecimalFormat fmt2(pattern, sym, status);
    assertSuccess("", status);
}

void NumberFormatTest::TestBenchmark() {
/*
    UErrorCode status = U_ZERO_ERROR;
    Locale en("en");
    DecimalFormatSymbols sym(en, status);
    DecimalFormat fmt("0.0000000", new DecimalFormatSymbols(sym), status);
//    DecimalFormat fmt("0.00000E0", new DecimalFormatSymbols(sym), status);
//    DecimalFormat fmt("0", new DecimalFormatSymbols(sym), status);
    FieldPosition fpos(FieldPosition::DONT_CARE);
    clock_t start = clock();
    for (int32_t i = 0; i < 1000000; ++i) {
        UnicodeString append;
        fmt.format(3.0, append, fpos, status);
//        fmt.format(4.6692016, append, fpos, status);
//        fmt.format(1234567.8901, append, fpos, status);
//        fmt.format(2.99792458E8, append, fpos, status);
//        fmt.format(31, append);
    }
    errln("Took %f", (double) (clock() - start) / CLOCKS_PER_SEC);
    assertSuccess("", status);

    UErrorCode status = U_ZERO_ERROR;
    MessageFormat fmt("{0, plural, one {I have # friend.} other {I have # friends.}}", status);
    FieldPosition fpos(FieldPosition::DONT_CARE);
    Formattable one(1.0);
    Formattable three(3.0);
    clock_t start = clock();
    for (int32_t i = 0; i < 500000; ++i) {
        UnicodeString append;
        fmt.format(&one, 1, append, fpos, status);
        UnicodeString append2;
        fmt.format(&three, 1, append2, fpos, status);
    }
    errln("Took %f", (double) (clock() - start) / CLOCKS_PER_SEC);
    assertSuccess("", status);

    UErrorCode status = U_ZERO_ERROR;
    Locale en("en");
    Measure measureC(23, MeasureUnit::createCelsius(status), status);
    MeasureFormat fmt(en, UMEASFMT_WIDTH_WIDE, status);
    FieldPosition fpos(FieldPosition::DONT_CARE);
    clock_t start = clock();
    for (int32_t i = 0; i < 1000000; ++i) {
        UnicodeString appendTo;
        fmt.formatMeasures(
                &measureC, 1, appendTo, fpos, status);
    }
    errln("Took %f", (double) (clock() - start) / CLOCKS_PER_SEC);
    assertSuccess("", status);
*/
}

void NumberFormatTest::TestFractionalDigitsForCurrency() {
    UErrorCode status = U_ZERO_ERROR;
    LocalPointer<NumberFormat> fmt(NumberFormat::createCurrencyInstance("en", status));
    if (U_FAILURE(status)) {
        dataerrln("Error creating NumberFormat - %s", u_errorName(status));
        return;
    }
    UChar JPY[] = {0x4A, 0x50, 0x59, 0x0};
    fmt->setCurrency(JPY, status);
    if (!assertSuccess("", status)) {
        return;
    }
    assertEquals("", 0, fmt->getMaximumFractionDigits());
}


void NumberFormatTest::TestFormatCurrencyPlural() {
    UErrorCode status = U_ZERO_ERROR;
    Locale locale = Locale::createCanonical("en_US");
    NumberFormat *fmt = NumberFormat::createInstance(locale, UNUM_CURRENCY_PLURAL, status);
    if (U_FAILURE(status)) {
        dataerrln("Error creating NumberFormat - %s", u_errorName(status));
        return;
    }
   UnicodeString formattedNum;
   fmt->format(11234.567, formattedNum, NULL, status);
   assertEquals("", "11,234.57 US dollars", formattedNum);
   delete fmt;
}

void NumberFormatTest::TestCtorApplyPatternDifference() {
    UErrorCode status = U_ZERO_ERROR;
    DecimalFormatSymbols sym("en_US", status);
    UnicodeString pattern("\\u00a40");
    DecimalFormat fmt(pattern.unescape(), sym, status);
    if (U_FAILURE(status)) {
        dataerrln("Error creating DecimalFormat - %s", u_errorName(status));
        return;
    }
    UnicodeString result;
    assertEquals(
            "ctor favors precision of currency",
            "$5.00",
            fmt.format((double)5, result));
    result.remove();
    fmt.applyPattern(pattern.unescape(), status);
    assertEquals(
            "applyPattern favors precision of pattern",
            "$5",
            fmt.format((double)5, result));
}

void NumberFormatTest::Test11868() {
    double posAmt = 34.567;
    double negAmt = -9876.543;

    Locale selectedLocale("en_US");
    UErrorCode status = U_ZERO_ERROR;

    UnicodeString result;
    FieldPosition fpCurr(UNUM_CURRENCY_FIELD);
    LocalPointer<NumberFormat> fmt(
            NumberFormat::createInstance(
                    selectedLocale, UNUM_CURRENCY_PLURAL, status));
    if (!assertSuccess("Format creation", status)) {
        return;
    }
    fmt->format(posAmt, result, fpCurr, status);
    assertEquals("", "34.57 US dollars", result);
    assertEquals("begin index", 6, fpCurr.getBeginIndex());
    assertEquals("end index", 16, fpCurr.getEndIndex());

    // Test field position iterator
    {
        NumberFormatTest_Attributes attributes[] = {
                {UNUM_INTEGER_FIELD, 0, 2},
                {UNUM_DECIMAL_SEPARATOR_FIELD, 2, 3},
                {UNUM_FRACTION_FIELD, 3, 5},
                {UNUM_CURRENCY_FIELD, 6, 16},
                {0, -1, 0}};
        UnicodeString result;
        FieldPositionIterator iter;
        fmt->format(posAmt, result, &iter, status);
        assertEquals("", "34.57 US dollars", result);
        verifyFieldPositionIterator(attributes, iter);
    }

    result.remove();
    fmt->format(negAmt, result, fpCurr, status);
    assertEquals("", "-9,876.54 US dollars", result);
    assertEquals("begin index", 10, fpCurr.getBeginIndex());
    assertEquals("end index", 20, fpCurr.getEndIndex());

    // Test field position iterator
    {
        NumberFormatTest_Attributes attributes[] = {
                {UNUM_SIGN_FIELD, 0, 1},
                {UNUM_GROUPING_SEPARATOR_FIELD, 2, 3},
                {UNUM_INTEGER_FIELD, 1, 6},
                {UNUM_DECIMAL_SEPARATOR_FIELD, 6, 7},
                {UNUM_FRACTION_FIELD, 7, 9},
                {UNUM_CURRENCY_FIELD, 10, 20},
                {0, -1, 0}};
        UnicodeString result;
        FieldPositionIterator iter;
        fmt->format(negAmt, result, &iter, status);
        assertEquals("", "-9,876.54 US dollars", result);
        verifyFieldPositionIterator(attributes, iter);
    }
}

void NumberFormatTest::Test10727_RoundingZero() {
    IcuTestErrorCode status(*this, "Test10727_RoundingZero");
    DecimalQuantity dq;
    dq.setToDouble(-0.0);
    assertTrue("", dq.isNegative());
    dq.roundToMagnitude(0, UNUM_ROUND_HALFEVEN, status);
    assertTrue("", dq.isNegative());
}

void NumberFormatTest::Test11739_ParseLongCurrency() {
    IcuTestErrorCode status(*this, "Test11739_ParseLongCurrency");
    LocalPointer<NumberFormat> nf(NumberFormat::createCurrencyInstance("sr_BA", status));
    if (status.errDataIfFailureAndReset()) { return; }
    ((DecimalFormat*) nf.getAlias())->applyPattern(u"#,##0.0 ¤¤¤", status);
    ParsePosition ppos(0);
    LocalPointer<CurrencyAmount> result(nf->parseCurrency(u"1.500 амерички долар", ppos));
    assertEquals("Should parse to 1500 USD", -1, ppos.getErrorIndex());
    assertEquals("Should parse to 1500 USD", 1500LL, result->getNumber().getInt64(status));
    assertEquals("Should parse to 1500 USD", u"USD", result->getISOCurrency());
}

void NumberFormatTest::Test13035_MultiCodePointPaddingInPattern() {
    IcuTestErrorCode status(*this, "Test13035_MultiCodePointPaddingInPattern");
    DecimalFormat df(u"a*'நி'###0b", status);
    if (!assertSuccess("", status, true, __FILE__, __LINE__)) { return; }
    UnicodeString result;
    df.format(12, result.remove());
    // TODO(13034): Re-enable this test when support is added in ICU4C.
    //assertEquals("Multi-codepoint padding should not be split", u"aநிநி12b", result);
    df = DecimalFormat(u"a*\U0001F601###0b", status);
    if (!assertSuccess("", status, true, __FILE__, __LINE__)) { return; }
    result = df.format(12, result.remove());
    assertEquals("Single-codepoint padding should not be split", u"a\U0001F601\U0001F60112b", result, true);
    df = DecimalFormat(u"a*''###0b", status);
    if (!assertSuccess("", status, true, __FILE__, __LINE__)) { return; }
    result = df.format(12, result.remove());
    assertEquals("Quote should be escapable in padding syntax", "a''12b", result, true);
}

void NumberFormatTest::Test13737_ParseScientificStrict() {
    IcuTestErrorCode status(*this, "Test13737_ParseScientificStrict");
    LocalPointer<NumberFormat> df(NumberFormat::createScientificInstance("en", status), status);
    if (!assertSuccess("", status, true, __FILE__, __LINE__)) {return;}
    df->setLenient(FALSE);
    // Parse Test
    expect(*df, u"1.2", 1.2);
}

void NumberFormatTest::Test11376_getAndSetPositivePrefix() {
    {
        const UChar USD[] = {0x55, 0x53, 0x44, 0x0};
        UErrorCode status = U_ZERO_ERROR;
        LocalPointer<NumberFormat> fmt(
                NumberFormat::createCurrencyInstance("en", status));
        if (!assertSuccess("", status)) {
            return;
        }
        DecimalFormat *dfmt = (DecimalFormat *) fmt.getAlias();
        dfmt->setCurrency(USD);
        UnicodeString result;

        // This line should be a no-op. I am setting the positive prefix
        // to be the same thing it was before.
        dfmt->setPositivePrefix(dfmt->getPositivePrefix(result));

        UnicodeString appendTo;
        assertEquals("", "$3.78", dfmt->format(3.78, appendTo, status));
        assertSuccess("", status);
    }
    {
        const UChar USD[] = {0x55, 0x53, 0x44, 0x0};
        UErrorCode status = U_ZERO_ERROR;
        LocalPointer<NumberFormat> fmt(
                NumberFormat::createInstance("en", UNUM_CURRENCY_PLURAL, status));
        if (!assertSuccess("", status)) {
            return;
        }
        DecimalFormat *dfmt = (DecimalFormat *) fmt.getAlias();
        UnicodeString result;
        assertEquals("", u" (unknown currency)", dfmt->getPositiveSuffix(result));
        dfmt->setCurrency(USD);

        // getPositiveSuffix() always returns the suffix for the
        // "other" plural category
        assertEquals("", " US dollars", dfmt->getPositiveSuffix(result));
        UnicodeString appendTo;
        assertEquals("", "3.78 US dollars", dfmt->format(3.78, appendTo, status));
        assertEquals("", " US dollars", dfmt->getPositiveSuffix(result));
        dfmt->setPositiveSuffix("booya");
        appendTo.remove();
        assertEquals("", "3.78booya", dfmt->format(3.78, appendTo, status));
        assertEquals("", "booya", dfmt->getPositiveSuffix(result));
    }
}

void NumberFormatTest::Test11475_signRecognition() {
    UErrorCode status = U_ZERO_ERROR;
    DecimalFormatSymbols sym("en", status);
    UnicodeString result;
    {
        DecimalFormat fmt("+0.00", sym, status);
        if (!assertSuccess("", status)) {
            return;
        }
        NumberFormatTest_Attributes attributes[] = {
                {UNUM_SIGN_FIELD, 0, 1},
                {UNUM_INTEGER_FIELD, 1, 2},
                {UNUM_DECIMAL_SEPARATOR_FIELD, 2, 3},
                {UNUM_FRACTION_FIELD, 3, 5},
                {0, -1, 0}};
        UnicodeString result;
        FieldPositionIterator iter;
        fmt.format(2.3, result, &iter, status);
        assertEquals("", "+2.30", result);
        verifyFieldPositionIterator(attributes, iter);
    }
    {
        DecimalFormat fmt("++0.00+;-(#)--", sym, status);
        if (!assertSuccess("", status)) {
            return;
        }
        {
            NumberFormatTest_Attributes attributes[] = {
                    {UNUM_SIGN_FIELD, 0, 2},
                    {UNUM_INTEGER_FIELD, 2, 3},
                    {UNUM_DECIMAL_SEPARATOR_FIELD, 3, 4},
                    {UNUM_FRACTION_FIELD, 4, 6},
                    {UNUM_SIGN_FIELD, 6, 7},
                    {0, -1, 0}};
            UnicodeString result;
            FieldPositionIterator iter;
            fmt.format(2.3, result, &iter, status);
            assertEquals("", "++2.30+", result);
            verifyFieldPositionIterator(attributes, iter);
        }
        {
            NumberFormatTest_Attributes attributes[] = {
                    {UNUM_SIGN_FIELD, 0, 1},
                    {UNUM_INTEGER_FIELD, 2, 3},
                    {UNUM_DECIMAL_SEPARATOR_FIELD, 3, 4},
                    {UNUM_FRACTION_FIELD, 4, 6},
                    {UNUM_SIGN_FIELD, 7, 9},
                    {0, -1, 0}};
            UnicodeString result;
            FieldPositionIterator iter;
            fmt.format(-2.3, result, &iter, status);
            assertEquals("", "-(2.30)--", result);
            verifyFieldPositionIterator(attributes, iter);
        }
    }
}

void NumberFormatTest::Test11640_getAffixes() {
    UErrorCode status = U_ZERO_ERROR;
    DecimalFormatSymbols symbols("en_US", status);
    if (!assertSuccess("", status)) {
        return;
    }
    UnicodeString pattern("\\u00a4\\u00a4\\u00a4 0.00 %\\u00a4\\u00a4");
    pattern = pattern.unescape();
    DecimalFormat fmt(pattern, symbols, status);
    if (!assertSuccess("", status)) {
        return;
    }
    UnicodeString affixStr;
    assertEquals("", "US dollars ", fmt.getPositivePrefix(affixStr));
    assertEquals("", " %USD", fmt.getPositiveSuffix(affixStr));
    assertEquals("", "-US dollars ", fmt.getNegativePrefix(affixStr));
    assertEquals("", " %USD", fmt.getNegativeSuffix(affixStr));
}

void NumberFormatTest::Test11649_toPatternWithMultiCurrency() {
    UnicodeString pattern("\\u00a4\\u00a4\\u00a4 0.00");
    pattern = pattern.unescape();
    UErrorCode status = U_ZERO_ERROR;
    DecimalFormat fmt(pattern, status);
    if (!assertSuccess("", status)) {
        return;
    }
    static UChar USD[] = {0x55, 0x53, 0x44, 0x0};
    fmt.setCurrency(USD);
    UnicodeString appendTo;

    assertEquals("", "US dollars 12.34", fmt.format(12.34, appendTo));

    UnicodeString topattern;
    fmt.toPattern(topattern);
    DecimalFormat fmt2(topattern, status);
    if (!assertSuccess("", status)) {
        return;
    }
    fmt2.setCurrency(USD);

    appendTo.remove();
    assertEquals("", "US dollars 12.34", fmt2.format(12.34, appendTo));
}

void NumberFormatTest::Test13327_numberingSystemBufferOverflow() {
    UErrorCode status = U_ZERO_ERROR;
    for (int runId = 0; runId < 2; runId++) {
        // Construct a locale string with a very long "numbers" value.
        // The first time, make the value length exactly equal to ULOC_KEYWORDS_CAPACITY.
        // The second time, make it exceed ULOC_KEYWORDS_CAPACITY.
        int extraLength = (runId == 0) ? 0 : 5;

        CharString localeId("en@numbers=", status);
        for (int i = 0; i < ULOC_KEYWORDS_CAPACITY + extraLength; i++) {
            localeId.append('x', status);
        }
        assertSuccess("Constructing locale string", status);
        Locale locale(localeId.data());

        LocalPointer<NumberingSystem> ns(NumberingSystem::createInstance(locale, status));
        assertFalse("Should not be null", ns.getAlias() == nullptr);
        assertSuccess("Should create with no error", status);
    }
}

void NumberFormatTest::Test13391_chakmaParsing() {
    UErrorCode status = U_ZERO_ERROR;
    LocalPointer<DecimalFormat> df(dynamic_cast<DecimalFormat*>(
        NumberFormat::createInstance(Locale("ccp"), status)));
    if (df == nullptr) {
        dataerrln("%s %d Chakma df is null",  __FILE__, __LINE__);
        return;
    }
    const UChar* expected = u"\U00011137\U00011138,\U00011139\U0001113A\U0001113B";
    UnicodeString actual;
    df->format(12345, actual, status);
    assertSuccess("Should not fail when formatting in ccp", status);
    assertEquals("Should produce expected output in ccp", expected, actual);

    Formattable result;
    df->parse(expected, result, status);
    assertSuccess("Should not fail when parsing in ccp", status);
    assertEquals("Should parse to 12345 in ccp", 12345, result);

    const UChar* expectedScientific = u"\U00011137.\U00011139E\U00011138";
    UnicodeString actualScientific;
    df.adoptInstead(static_cast<DecimalFormat*>(
        NumberFormat::createScientificInstance(Locale("ccp"), status)));
    df->format(130, actualScientific, status);
    assertSuccess("Should not fail when formatting scientific in ccp", status);
    assertEquals("Should produce expected scientific output in ccp",
        expectedScientific, actualScientific);

    Formattable resultScientific;
    df->parse(expectedScientific, resultScientific, status);
    assertSuccess("Should not fail when parsing scientific in ccp", status);
    assertEquals("Should parse scientific to 130 in ccp", 130, resultScientific);
}


void NumberFormatTest::verifyFieldPositionIterator(
        NumberFormatTest_Attributes *expected, FieldPositionIterator &iter) {
    int32_t idx = 0;
    FieldPosition fp;
    while (iter.next(fp)) {
        if (expected[idx].spos == -1) {
            errln("Iterator should have ended. got %d", fp.getField());
            return;
        }
        assertEquals("id", expected[idx].id, fp.getField());
        assertEquals("start", expected[idx].spos, fp.getBeginIndex());
        assertEquals("end", expected[idx].epos, fp.getEndIndex());
        ++idx;
    }
    if (expected[idx].spos != -1) {
        errln("Premature end of iterator. expected %d", expected[idx].id);
    }
}

void NumberFormatTest::Test11735_ExceptionIssue() {
    IcuTestErrorCode status(*this, "Test11735_ExceptionIssue");
    Locale enLocale("en");
    DecimalFormatSymbols symbols(enLocale, status);
    if (status.isSuccess()) {
        DecimalFormat fmt("0", symbols, status);
        assertSuccess("Fail: Construct DecimalFormat formatter", status, true, __FILE__, __LINE__);
        ParsePosition ppos(0);
        fmt.parseCurrency("53.45", ppos);  // NPE thrown here in ICU4J.
        assertEquals("Issue11735 ppos", 0, ppos.getIndex());
    }
}

void NumberFormatTest::Test11035_FormatCurrencyAmount() {
    UErrorCode status = U_ZERO_ERROR;
    double amount = 12345.67;
    const char16_t* expected = u"12,345$67 ​";

    // Test two ways to set a currency via API

    Locale loc1 = Locale("pt_PT");
    LocalPointer<NumberFormat> fmt1(NumberFormat::createCurrencyInstance("loc1", status),
                                    status);
    if (U_FAILURE(status)) {
      dataerrln("%s %d NumberFormat instance fmt1 is null",  __FILE__, __LINE__);
      return;
    }
    fmt1->setCurrency(u"PTE", status);
    assertSuccess("Setting currency on fmt1", status);
    UnicodeString actualSetCurrency;
    fmt1->format(amount, actualSetCurrency);

    Locale loc2 = Locale("pt_PT@currency=PTE");
    LocalPointer<NumberFormat> fmt2(NumberFormat::createCurrencyInstance(loc2, status));
    assertSuccess("Creating fmt2", status);
    UnicodeString actualLocaleString;
    fmt2->format(amount, actualLocaleString);

    // TODO: The following test will fail until DecimalFormat wraps NumberFormatter.
    if (!logKnownIssue("13574")) {
        assertEquals("Custom Currency Pattern, Set Currency", expected, actualSetCurrency);
    }
}

void NumberFormatTest::Test11318_DoubleConversion() {
    IcuTestErrorCode status(*this, "Test11318_DoubleConversion");
    LocalPointer<NumberFormat> nf(NumberFormat::createInstance("en", status), status);
    if (U_FAILURE(status)) {
      dataerrln("%s %d Error in NumberFormat instance creation",  __FILE__, __LINE__);
      return;
    }
    nf->setMaximumFractionDigits(40);
    nf->setMaximumIntegerDigits(40);
    UnicodeString appendTo;
    nf->format(999999999999999.9, appendTo);
    assertEquals("Should render all digits", u"999,999,999,999,999.9", appendTo);
}

void NumberFormatTest::TestParsePercentRegression() {
    IcuTestErrorCode status(*this, "TestParsePercentRegression");
    LocalPointer<DecimalFormat> df1((DecimalFormat*) NumberFormat::createInstance("en", status), status);
    LocalPointer<DecimalFormat> df2((DecimalFormat*) NumberFormat::createPercentInstance("en", status), status);
    if (status.isFailure()) {return; }
    df1->setLenient(TRUE);
    df2->setLenient(TRUE);

    {
        ParsePosition ppos;
        Formattable result;
        df1->parse("50%", result, ppos);
        assertEquals("df1 should accept a number but not the percent sign", 2, ppos.getIndex());
        assertEquals("df1 should return the number as 50", 50.0, result.getDouble(status));
    }
    {
        ParsePosition ppos;
        Formattable result;
        df2->parse("50%", result, ppos);
        assertEquals("df2 should accept the percent sign", 3, ppos.getIndex());
        assertEquals("df2 should return the number as 0.5", 0.5, result.getDouble(status));
    }
    {
        ParsePosition ppos;
        Formattable result;
        df2->parse("50", result, ppos);
        assertEquals("df2 should return the number as 0.5 even though the percent sign is missing",
                0.5,
                result.getDouble(status));
    }
}

void NumberFormatTest::TestMultiplierWithScale() {
    IcuTestErrorCode status(*this, "TestMultiplierWithScale");

    // Test magnitude combined with multiplier, as shown in API docs
    DecimalFormat df("0", {"en", status}, status);
    if (status.isSuccess()) {
        df.setMultiplier(5);
        df.setMultiplierScale(-1);
        expect2(df, 100, u"50"); // round-trip test
    }
}

void NumberFormatTest::TestFastFormatInt32() {
    IcuTestErrorCode status(*this, "TestFastFormatInt32");

    // The two simplest formatters, old API and new API.
    // Old API should use the fastpath for ints.
    LocalizedNumberFormatter lnf = NumberFormatter::withLocale("en");
    LocalPointer<NumberFormat> df(NumberFormat::createInstance("en", status), status);
    if (!assertSuccess("", status, true, __FILE__, __LINE__)) {return;}

    double nums[] = {
            0.0,
            -0.0,
            NAN,
            INFINITY,
            0.1,
            1.0,
            1.1,
            2.0,
            3.0,
            9.0,
            10.0,
            99.0,
            100.0,
            999.0,
            1000.0,
            9999.0,
            10000.0,
            99999.0,
            100000.0,
            999999.0,
            1000000.0,
            static_cast<double>(INT32_MAX) - 1,
            static_cast<double>(INT32_MAX),
            static_cast<double>(INT32_MAX) + 1,
            static_cast<double>(INT32_MIN) - 1,
            static_cast<double>(INT32_MIN),
            static_cast<double>(INT32_MIN) + 1};

    for (auto num : nums) {
        UnicodeString expected = lnf.formatDouble(num, status).toString();
        UnicodeString actual;
        df->format(num, actual);
        assertEquals(UnicodeString("d = ") + num, expected, actual);
    }
}

void NumberFormatTest::Test11646_Equality() {
    UErrorCode status = U_ZERO_ERROR;
    DecimalFormatSymbols symbols(Locale::getEnglish(), status);
    UnicodeString pattern(u"\u00a4\u00a4\u00a4 0.00 %\u00a4\u00a4");
    DecimalFormat fmt(pattern, symbols, status);
    if (!assertSuccess("", status)) return;

    // Test equality with affixes. set affix methods can't capture special
    // characters which is why equality should fail.
    {
        DecimalFormat fmtCopy(fmt);
        assertTrue("", fmt == fmtCopy);
        UnicodeString positivePrefix;
        fmtCopy.setPositivePrefix(fmtCopy.getPositivePrefix(positivePrefix));
        assertFalse("", fmt == fmtCopy);
    }
    {
        DecimalFormat fmtCopy = DecimalFormat(fmt);
        assertTrue("", fmt == fmtCopy);
        UnicodeString positivePrefix;
        fmtCopy.setPositiveSuffix(fmtCopy.getPositiveSuffix(positivePrefix));
        assertFalse("", fmt == fmtCopy);
    }
    {
        DecimalFormat fmtCopy(fmt);
        assertTrue("", fmt == fmtCopy);
        UnicodeString negativePrefix;
        fmtCopy.setNegativePrefix(fmtCopy.getNegativePrefix(negativePrefix));
        assertFalse("", fmt == fmtCopy);
    }
    {
        DecimalFormat fmtCopy(fmt);
        assertTrue("", fmt == fmtCopy);
        UnicodeString negativePrefix;
        fmtCopy.setNegativeSuffix(fmtCopy.getNegativeSuffix(negativePrefix));
        assertFalse("", fmt == fmtCopy);
    }
}

void NumberFormatTest::TestParseNaN() {
    IcuTestErrorCode status(*this, "TestParseNaN");

    DecimalFormat df("0", { "en", status }, status);
    if (!assertSuccess("", status, true, __FILE__, __LINE__)) { return; }
    Formattable parseResult;
    df.parse(u"NaN", parseResult, status);
    assertEquals("NaN should parse successfully", NAN, parseResult.getDouble());
    assertFalse("Result NaN should be positive", std::signbit(parseResult.getDouble()));
    UnicodeString formatResult;
    df.format(parseResult.getDouble(), formatResult);
    assertEquals("NaN should round-trip", u"NaN", formatResult);
}

void NumberFormatTest::Test11897_LocalizedPatternSeparator() {
    IcuTestErrorCode status(*this, "Test11897_LocalizedPatternSeparator");

    // In a locale with a different <list> symbol, like arabic,
    // kPatternSeparatorSymbol should still be ';'
    {
        DecimalFormatSymbols dfs("ar", status);
        assertEquals("pattern separator symbol should be ;",
                u";",
                dfs.getSymbol(DecimalFormatSymbols::kPatternSeparatorSymbol));
    }

    // However, the custom symbol should be used in localized notation
    // when set manually via API
    {
        DecimalFormatSymbols dfs("en", status);
        dfs.setSymbol(DecimalFormatSymbols::kPatternSeparatorSymbol, u"!", FALSE);
        DecimalFormat df(u"0", dfs, status);
        if (!assertSuccess("", status, true, __FILE__, __LINE__)) { return; }
        df.applyPattern("a0;b0", status); // should not throw
        UnicodeString result;
        assertEquals("should apply the normal pattern",
                df.getNegativePrefix(result.remove()),
                "b");
        df.applyLocalizedPattern(u"c0!d0", status); // should not throw
        assertEquals("should apply the localized pattern",
                df.getNegativePrefix(result.remove()),
                "d");
    }
}

void NumberFormatTest::Test13055_PercentageRounding() {
  IcuTestErrorCode status(*this, "PercentageRounding");
  UnicodeString actual;
  LocalPointer<NumberFormat>pFormat(NumberFormat::createPercentInstance("en_US", status));
  if (U_FAILURE(status)) {
      dataerrln("Failure creating DecimalFormat %s", u_errorName(status));
      return;
  }
  pFormat->setMaximumFractionDigits(0);
  pFormat->setRoundingMode(DecimalFormat::kRoundHalfEven);
  pFormat->format(2.155, actual);
  assertEquals("Should round percent toward even number", "216%", actual);
}
  
void NumberFormatTest::Test11839() {
    IcuTestErrorCode errorCode(*this, "Test11839");
    // Ticket #11839: DecimalFormat does not respect custom plus sign
    LocalPointer<DecimalFormatSymbols> dfs(new DecimalFormatSymbols(Locale::getEnglish(), errorCode), errorCode);
    if (!assertSuccess("", errorCode, true, __FILE__, __LINE__)) { return; }
    dfs->setSymbol(DecimalFormatSymbols::kMinusSignSymbol, u"a∸");
    dfs->setSymbol(DecimalFormatSymbols::kPlusSignSymbol, u"b∔"); //  ∔  U+2214 DOT PLUS
    DecimalFormat df(u"0.00+;0.00-", dfs.orphan(), errorCode);
    UnicodeString result;
    df.format(-1.234, result, errorCode);
    assertEquals("Locale-specific minus sign should be used", u"1.23a∸", result);
    df.format(1.234, result.remove(), errorCode);
    assertEquals("Locale-specific plus sign should be used", u"1.23b∔", result);
    // Test round-trip with parse
    expect2(df, -456, u"456.00a∸");
    expect2(df, 456, u"456.00b∔");
}

void NumberFormatTest::Test10354() {
    IcuTestErrorCode errorCode(*this, "Test10354");
    // Ticket #10354: invalid FieldPositionIterator when formatting with empty NaN
    DecimalFormatSymbols dfs(errorCode);
    UnicodeString empty;
    dfs.setSymbol(DecimalFormatSymbols::kNaNSymbol, empty);
    DecimalFormat df(errorCode);
    df.setDecimalFormatSymbols(dfs);
    UnicodeString result;
    FieldPositionIterator positions;
    df.format(NAN, result, &positions, errorCode);
    errorCode.errIfFailureAndReset("DecimalFormat.format(NAN, FieldPositionIterator) failed");
    FieldPosition fp;
    while (positions.next(fp)) {
        // Should not loop forever
    }
}

void NumberFormatTest::Test11645_ApplyPatternEquality() {
    IcuTestErrorCode status(*this, "Test11645_ApplyPatternEquality");
    const char16_t* pattern = u"#,##0.0#";
    LocalPointer<DecimalFormat> fmt((DecimalFormat*) NumberFormat::createInstance(status), status);
    if (!assertSuccess("", status, true, __FILE__, __LINE__)) { return; }
    fmt->applyPattern(pattern, status);
    LocalPointer<DecimalFormat> fmtCopy;

    static const int32_t newMultiplier = 37;
    fmtCopy.adoptInstead(new DecimalFormat(*fmt));
    assertFalse("Value before setter", fmtCopy->getMultiplier() == newMultiplier);
    fmtCopy->setMultiplier(newMultiplier);
    assertEquals("Value after setter", fmtCopy->getMultiplier(), newMultiplier);
    fmtCopy->applyPattern(pattern, status);
    assertEquals("Value after applyPattern", fmtCopy->getMultiplier(), newMultiplier);
    assertFalse("multiplier", *fmt == *fmtCopy);

    static const NumberFormat::ERoundingMode newRoundingMode = NumberFormat::ERoundingMode::kRoundCeiling;
    fmtCopy.adoptInstead(new DecimalFormat(*fmt));
    assertFalse("Value before setter", fmtCopy->getRoundingMode() == newRoundingMode);
    fmtCopy->setRoundingMode(newRoundingMode);
    assertEquals("Value after setter", fmtCopy->getRoundingMode(), newRoundingMode);
    fmtCopy->applyPattern(pattern, status);
    assertEquals("Value after applyPattern", fmtCopy->getRoundingMode(), newRoundingMode);
    assertFalse("roundingMode", *fmt == *fmtCopy);

    static const char16_t *const newCurrency = u"EAT";
    fmtCopy.adoptInstead(new DecimalFormat(*fmt));
    assertFalse("Value before setter", fmtCopy->getCurrency() == newCurrency);
    fmtCopy->setCurrency(newCurrency);
    assertEquals("Value after setter", fmtCopy->getCurrency(), newCurrency);
    fmtCopy->applyPattern(pattern, status);
    assertEquals("Value after applyPattern", fmtCopy->getCurrency(), newCurrency);
    assertFalse("currency", *fmt == *fmtCopy);

    static const UCurrencyUsage newCurrencyUsage = UCurrencyUsage::UCURR_USAGE_CASH;
    fmtCopy.adoptInstead(new DecimalFormat(*fmt));
    assertFalse("Value before setter", fmtCopy->getCurrencyUsage() == newCurrencyUsage);
    fmtCopy->setCurrencyUsage(newCurrencyUsage, status);
    assertEquals("Value after setter", fmtCopy->getCurrencyUsage(), newCurrencyUsage);
    fmtCopy->applyPattern(pattern, status);
    assertEquals("Value after applyPattern", fmtCopy->getCurrencyUsage(), newCurrencyUsage);
    assertFalse("currencyUsage", *fmt == *fmtCopy);
}

void NumberFormatTest::Test12567() {
    IcuTestErrorCode errorCode(*this, "Test12567");
    // Ticket #12567: DecimalFormat.equals() may not be symmetric
    LocalPointer<DecimalFormat> df1((DecimalFormat *)
        NumberFormat::createInstance(Locale::getUS(), UNUM_CURRENCY, errorCode));
    LocalPointer<DecimalFormat> df2((DecimalFormat *)
        NumberFormat::createInstance(Locale::getUS(), UNUM_DECIMAL, errorCode));
    if (!assertSuccess("", errorCode, true, __FILE__, __LINE__)) { return; }
    // NOTE: CurrencyPluralInfo equality not tested in C++ because its operator== is not defined.
    df1->applyPattern(u"0.00", errorCode);
    df2->applyPattern(u"0.00", errorCode);
    assertTrue("df1 == df2", *df1 == *df2);
    assertTrue("df2 == df1", *df2 == *df1);
    df2->setPositivePrefix(u"abc");
    assertTrue("df1 != df2", *df1 != *df2);
    assertTrue("df2 != df1", *df2 != *df1);
}

void NumberFormatTest::Test11626_CustomizeCurrencyPluralInfo() {
    IcuTestErrorCode errorCode(*this, "Test11626_CustomizeCurrencyPluralInfo");
    // Ticket #11626: No unit test demonstrating how to use CurrencyPluralInfo to
    // change formatting spelled out currencies
    // Use locale sr because it has interesting plural rules.
    Locale locale("sr");
    LocalPointer<DecimalFormatSymbols> symbols(new DecimalFormatSymbols(locale, errorCode), errorCode);
    CurrencyPluralInfo info(locale, errorCode);
    if (!assertSuccess("", errorCode, true, __FILE__, __LINE__)) { return; }
    info.setCurrencyPluralPattern(u"one", u"0 qwerty", errorCode);
    info.setCurrencyPluralPattern(u"few", u"0 dvorak", errorCode);
    DecimalFormat df(u"#", symbols.orphan(), UNUM_CURRENCY_PLURAL, errorCode);
    df.setCurrencyPluralInfo(info);
    df.setCurrency(u"USD");
    df.setMaximumFractionDigits(0);

    UnicodeString result;
    assertEquals("Plural one", u"1 qwerty", df.format(1, result, errorCode));
    assertEquals("Plural few", u"3 dvorak", df.format(3, result.remove(), errorCode));
    assertEquals("Plural other", u"99 америчких долара", df.format(99, result.remove(), errorCode));

    info.setPluralRules(u"few: n is 1; one: n in 2..4", errorCode);
    df.setCurrencyPluralInfo(info);
    assertEquals("Plural one", u"1 dvorak", df.format(1, result.remove(), errorCode));
    assertEquals("Plural few", u"3 qwerty", df.format(3, result.remove(), errorCode));
    assertEquals("Plural other", u"99 америчких долара", df.format(99, result.remove(), errorCode));
}

void NumberFormatTest::Test20073_StrictPercentParseErrorIndex() {
    IcuTestErrorCode status(*this, "Test20073_StrictPercentParseErrorIndex");
    ParsePosition parsePosition(0);
    DecimalFormat df(u"0%", {"en-us", status}, status);
    df.setLenient(FALSE);
    Formattable result;
    df.parse(u"%2%", result, parsePosition);
    assertEquals("", 0, parsePosition.getIndex());
    assertEquals("", 0, parsePosition.getErrorIndex());
}

void NumberFormatTest::Test13056_GroupingSize() {
    UErrorCode status = U_ZERO_ERROR;
    DecimalFormat df(u"#,##0", status);
    if (!assertSuccess("", status)) return;
    assertEquals("Primary grouping should return 3", 3, df.getGroupingSize());
    assertEquals("Secondary grouping should return 0", 0, df.getSecondaryGroupingSize());
    df.setSecondaryGroupingSize(3);
    assertEquals("Primary grouping should still return 3", 3, df.getGroupingSize());
    assertEquals("Secondary grouping should round-trip", 3, df.getSecondaryGroupingSize());
    df.setGroupingSize(4);
    assertEquals("Primary grouping should return 4", 4, df.getGroupingSize());
    assertEquals("Secondary should remember explicit setting and return 3", 3, df.getSecondaryGroupingSize());
}


void NumberFormatTest::Test11025_CurrencyPadding() {
    UErrorCode status = U_ZERO_ERROR;
    UnicodeString pattern(u"¤¤ **####0.00");
    DecimalFormatSymbols sym(Locale::getFrance(), status);
    if (!assertSuccess("", status)) return;
    DecimalFormat fmt(pattern, sym, status);
    if (!assertSuccess("", status)) return;
    UnicodeString result;
    fmt.format(433.0, result);
    assertEquals("Number should be padded to 11 characters", "EUR *433,00", result);
}

void NumberFormatTest::Test11648_ExpDecFormatMalPattern() {
    UErrorCode status = U_ZERO_ERROR;

    DecimalFormat fmt("0.00", {"en", status}, status);
    if (!assertSuccess("", status, true, __FILE__, __LINE__)) { return; }
    fmt.setScientificNotation(TRUE);
    UnicodeString pattern;

    assertEquals("A valid scientific notation pattern should be produced",
            "0.00E0",
            fmt.toPattern(pattern));

    DecimalFormat fmt2(pattern, status);
    assertSuccess("", status);
}

void NumberFormatTest::Test11649_DecFmtCurrencies() {
    IcuTestErrorCode status(*this, "Test11649_DecFmtCurrencies");
    UnicodeString pattern("\\u00a4\\u00a4\\u00a4 0.00");
    pattern = pattern.unescape();
    DecimalFormat fmt(pattern, status);
    if (!assertSuccess("", status, true, __FILE__, __LINE__)) { return; }
    static const UChar USD[] = u"USD";
    fmt.setCurrency(USD);
    UnicodeString appendTo;

    assertEquals("", "US dollars 12.34", fmt.format(12.34, appendTo));
    UnicodeString topattern;

    assertEquals("", pattern, fmt.toPattern(topattern));
    DecimalFormat fmt2(topattern, status);
    fmt2.setCurrency(USD);

    appendTo.remove();
    assertEquals("", "US dollars 12.34", fmt2.format(12.34, appendTo));
}

void NumberFormatTest::Test13148_ParseGroupingSeparators() {
  IcuTestErrorCode status(*this, "Test13148");
  LocalPointer<DecimalFormat> fmt(
      (DecimalFormat*)NumberFormat::createInstance("en-ZA", status), status);
  if (!assertSuccess("", status, true, __FILE__, __LINE__)) { return; }

  DecimalFormatSymbols symbols = *fmt->getDecimalFormatSymbols();

  symbols.setSymbol(DecimalFormatSymbols::kDecimalSeparatorSymbol, u'.');
  symbols.setSymbol(DecimalFormatSymbols::kGroupingSeparatorSymbol, u',');
  fmt->setDecimalFormatSymbols(symbols);
  Formattable number;
  fmt->parse(u"300,000", number, status);
  assertEquals("Should parse as 300000", 300000LL, number.getInt64(status));
}

void NumberFormatTest::Test12753_PatternDecimalPoint() {
    UErrorCode status = U_ZERO_ERROR;
    DecimalFormatSymbols symbols(Locale::getUS(), status);
    symbols.setSymbol(DecimalFormatSymbols::kDecimalSeparatorSymbol, u"*", false);
    DecimalFormat df(u"0.00", symbols, status);
    if (!assertSuccess("", status)) return;
    df.setDecimalPatternMatchRequired(true);
    Formattable result;
    df.parse(u"123",result, status);
    assertEquals("Parsing integer succeeded even though setDecimalPatternMatchRequired was set",
                 U_INVALID_FORMAT_ERROR, status);
    }

 void NumberFormatTest::Test11647_PatternCurrencySymbols() {
    UErrorCode status = U_ZERO_ERROR;
    DecimalFormat df(status);
    df.applyPattern(u"¤¤¤¤#", status);
    if (!assertSuccess("", status)) return;
    UnicodeString actual;
    df.format(123, actual);
    assertEquals("Should replace 4 currency signs with U+FFFD", u"\uFFFD123", actual);
}

void NumberFormatTest::Test11913_BigDecimal() {
    UErrorCode status = U_ZERO_ERROR;
    LocalPointer<NumberFormat> df(NumberFormat::createInstance(Locale::getEnglish(), status), status);
    if (!assertSuccess("", status)) return;
    UnicodeString result;
    df->format(StringPiece("1.23456789E400"), result, nullptr, status);
    assertSuccess("", status);
    assertEquals("Should format more than 309 digits", u"12,345,678", UnicodeString(result, 0, 10));
    assertEquals("Should format more than 309 digits", 534, result.length());
}

void NumberFormatTest::Test11020_RoundingInScientificNotation() {
    UErrorCode status = U_ZERO_ERROR;
    DecimalFormatSymbols sym(Locale::getFrance(), status);
    DecimalFormat fmt(u"0.05E0", sym, status);
    if (!assertSuccess("", status, true, __FILE__, __LINE__)) { return; }
    assertSuccess("", status);
    UnicodeString result;
    fmt.format(12301.2, result);
    assertEquals("Rounding increment should be applied after magnitude scaling", u"1,25E4", result);
}

void NumberFormatTest::Test11640_TripleCurrencySymbol() {
    IcuTestErrorCode status(*this, "Test11640_TripleCurrencySymbol");
    UnicodeString actual;
    DecimalFormat dFormat(u"¤¤¤ 0", status);
    if (U_FAILURE(status)) {
        dataerrln("Failure creating DecimalFormat %s", u_errorName(status));
        return;
    }
    dFormat.setCurrency(u"USD");
    UnicodeString result;
    dFormat.getPositivePrefix(result);
    assertEquals("Triple-currency should give long name on getPositivePrefix",
                "US dollars ", result);
}


void NumberFormatTest::Test13763_FieldPositionIteratorOffset() {
    IcuTestErrorCode status(*this, "Test13763_FieldPositionIteratorOffset");
    FieldPositionIterator fpi;
    UnicodeString result(u"foo\U0001F4FBbar"); // 8 code units
    LocalPointer<NumberFormat> nf(NumberFormat::createInstance("en", status), status);
    if (!assertSuccess("", status, true, __FILE__, __LINE__)) { return; }
    nf->format(5142.3, result, &fpi, status);

    int32_t expected[] = {
      UNUM_GROUPING_SEPARATOR_FIELD, 9, 10,
      UNUM_INTEGER_FIELD, 8, 13,
      UNUM_DECIMAL_SEPARATOR_FIELD, 13, 14,
      UNUM_FRACTION_FIELD, 14, 15,
    };
    int32_t tupleCount = UPRV_LENGTHOF(expected)/3;
    expectPositions(fpi, expected, tupleCount, result);
}

void NumberFormatTest::Test13777_ParseLongNameNonCurrencyMode() {
    IcuTestErrorCode status(*this, "Test13777_ParseLongNameNonCurrencyMode");

    LocalPointer<NumberFormat> df(
        NumberFormat::createInstance("en-us", UNumberFormatStyle::UNUM_CURRENCY_PLURAL, status), status);
    if (!assertSuccess("", status, true, __FILE__, __LINE__)) { return; }
    expect2(*df, 1.5, u"1.50 US dollars");
}

void NumberFormatTest::Test13804_EmptyStringsWhenParsing() {
    IcuTestErrorCode status(*this, "Test13804_EmptyStringsWhenParsing");

    DecimalFormatSymbols dfs("en", status);
    if (status.errIfFailureAndReset()) {
        return;
    }
    dfs.setSymbol(DecimalFormatSymbols::kCurrencySymbol, u"", FALSE);
    dfs.setSymbol(DecimalFormatSymbols::kDecimalSeparatorSymbol, u"", FALSE);
    dfs.setSymbol(DecimalFormatSymbols::kZeroDigitSymbol, u"", FALSE);
    dfs.setSymbol(DecimalFormatSymbols::kOneDigitSymbol, u"", FALSE);
    dfs.setSymbol(DecimalFormatSymbols::kTwoDigitSymbol, u"", FALSE);
    dfs.setSymbol(DecimalFormatSymbols::kThreeDigitSymbol, u"", FALSE);
    dfs.setSymbol(DecimalFormatSymbols::kFourDigitSymbol, u"", FALSE);
    dfs.setSymbol(DecimalFormatSymbols::kFiveDigitSymbol, u"", FALSE);
    dfs.setSymbol(DecimalFormatSymbols::kSixDigitSymbol, u"", FALSE);
    dfs.setSymbol(DecimalFormatSymbols::kSevenDigitSymbol, u"", FALSE);
    dfs.setSymbol(DecimalFormatSymbols::kEightDigitSymbol, u"", FALSE);
    dfs.setSymbol(DecimalFormatSymbols::kNineDigitSymbol, u"", FALSE);
    dfs.setSymbol(DecimalFormatSymbols::kExponentMultiplicationSymbol, u"", FALSE);
    dfs.setSymbol(DecimalFormatSymbols::kExponentialSymbol, u"", FALSE);
    dfs.setSymbol(DecimalFormatSymbols::kGroupingSeparatorSymbol, u"", FALSE);
    dfs.setSymbol(DecimalFormatSymbols::kInfinitySymbol, u"", FALSE);
    dfs.setSymbol(DecimalFormatSymbols::kIntlCurrencySymbol, u"", FALSE);
    dfs.setSymbol(DecimalFormatSymbols::kMinusSignSymbol, u"", FALSE);
    dfs.setSymbol(DecimalFormatSymbols::kMonetarySeparatorSymbol, u"", FALSE);
    dfs.setSymbol(DecimalFormatSymbols::kMonetaryGroupingSeparatorSymbol, u"", FALSE);
    dfs.setSymbol(DecimalFormatSymbols::kNaNSymbol, u"", FALSE);
    dfs.setPatternForCurrencySpacing(UNUM_CURRENCY_INSERT, FALSE, u"");
    dfs.setPatternForCurrencySpacing(UNUM_CURRENCY_INSERT, TRUE, u"");
    dfs.setSymbol(DecimalFormatSymbols::kPercentSymbol, u"", FALSE);
    dfs.setSymbol(DecimalFormatSymbols::kPerMillSymbol, u"", FALSE);
    dfs.setSymbol(DecimalFormatSymbols::kPlusSignSymbol, u"", FALSE);

    DecimalFormat df("0", dfs, status);
    if (status.errIfFailureAndReset()) {
        return;
    }
    df.setGroupingUsed(TRUE);
    df.setScientificNotation(TRUE);
    df.setLenient(TRUE); // enable all matchers
    {
        UnicodeString result;
        df.format(0, result); // should not crash or hit infinite loop
    }
    const char16_t* samples[] = {
            u"",
            u"123",
            u"$123",
            u"-",
            u"+",
            u"44%",
            u"1E+2.3"
    };
    for (auto& sample : samples) {
        logln(UnicodeString(u"Attempting parse on: ") + sample);
        status.setScope(sample);
        // We don't care about the results, only that we don't crash and don't loop.
        Formattable result;
        ParsePosition ppos(0);
        df.parse(sample, result, ppos);
        ppos = ParsePosition(0);
        LocalPointer<CurrencyAmount> curramt(df.parseCurrency(sample, ppos));
        status.errIfFailureAndReset();
    }

    // Test with a nonempty exponent separator symbol to cover more code
    dfs.setSymbol(DecimalFormatSymbols::kExponentialSymbol, u"E", FALSE);
    df.setDecimalFormatSymbols(dfs);
    {
        Formattable result;
        ParsePosition ppos(0);
        df.parse(u"1E+2.3", result, ppos);
    }
}

void NumberFormatTest::Test20037_ScientificIntegerOverflow() {
    IcuTestErrorCode status(*this, "Test20037_ScientificIntegerOverflow");

    LocalPointer<NumberFormat> nf(NumberFormat::createInstance(status));
    Formattable result;

    // Test overflow of exponent
    nf->parse(u"1E-2147483648", result, status);
    StringPiece sp = result.getDecimalNumber(status);
    assertEquals(u"Should snap to zero",
        u"0",
        {sp.data(), sp.length(), US_INV});

    // Test edge case overflow of exponent
    result = Formattable();
    nf->parse(u"1E-2147483647E-1", result, status);
    sp = result.getDecimalNumber(status);
    assertEquals(u"Should not overflow and should parse only the first exponent",
        u"1E-2147483647",
        {sp.data(), sp.length(), US_INV});
}

void NumberFormatTest::Test13840_ParseLongStringCrash() {
    IcuTestErrorCode status(*this, "Test13840_ParseLongStringCrash");

    LocalPointer<NumberFormat> nf(NumberFormat::createInstance("en", status), status);
    if (status.errIfFailureAndReset()) { return; }

    Formattable result;
    static const char16_t* bigString =
        u"111111111111111111111111111111111111111111111111111111111111111111111"
        u"111111111111111111111111111111111111111111111111111111111111111111111"
        u"111111111111111111111111111111111111111111111111111111111111111111111"
        u"111111111111111111111111111111111111111111111111111111111111111111111"
        u"111111111111111111111111111111111111111111111111111111111111111111111"
        u"111111111111111111111111111111111111111111111111111111111111111111111";
    nf->parse(bigString, result, status);

    // Normalize the input string:
    CharString expectedChars;
    expectedChars.appendInvariantChars(bigString, status);
    DecimalQuantity expectedDQ;
    expectedDQ.setToDecNumber(expectedChars.toStringPiece(), status);
    UnicodeString expectedUString = expectedDQ.toScientificString();

    // Get the output string:
    StringPiece actualChars = result.getDecimalNumber(status);
    UnicodeString actualUString = UnicodeString(actualChars.data(), actualChars.length(), US_INV);

    assertEquals("Should round-trip without crashing", expectedUString, actualUString);
}

void NumberFormatTest::Test13850_EmptyStringCurrency() {
    IcuTestErrorCode status(*this, "Test13840_EmptyStringCurrency");

<<<<<<< HEAD
    LocalPointer<NumberFormat> nf(NumberFormat::createCurrencyInstance("en-US", status), status);
    if (status.errIfFailureAndReset()) { return; }
    UnicodeString actual;
    nf->format(1, actual, status);
    assertEquals("Should format with US currency", u"$1.00", actual);
    nf->setCurrency(u"", status);
    nf->format(1, actual.remove(), status);
    assertEquals("Should unset the currency on empty string", u"\u00A41.00", actual);

    // Try with nullptr
    nf.adoptInstead(NumberFormat::createCurrencyInstance("en-US", status));
    nf->format(1, actual.remove(), status);
    assertEquals("Should format with US currency", u"$1.00", actual);
    nf->setCurrency(nullptr, status);
    nf->format(1, actual.remove(), status);
    assertEquals("Should unset the currency on nullptr", u"\u00A41.00", actual);
=======
    struct TestCase {
        const char16_t* currencyArg;
        UErrorCode expectedError;
    } cases[] = {
        {u"", U_ZERO_ERROR},
        {u"U", U_ILLEGAL_ARGUMENT_ERROR},
        {u"Us", U_ILLEGAL_ARGUMENT_ERROR},
        {nullptr, U_ZERO_ERROR},
        {u"U$D", U_INVARIANT_CONVERSION_ERROR},
        {u"Xxx", U_ZERO_ERROR}
    };
    for (const auto& cas : cases) {
        UnicodeString message(u"with currency arg: ");
        if (cas.currencyArg == nullptr) {
            message += u"nullptr";
        } else {
            message += UnicodeString(cas.currencyArg);
        }
        status.setScope(message);
        LocalPointer<NumberFormat> nf(NumberFormat::createCurrencyInstance("en-US", status), status);
        if (status.errIfFailureAndReset()) { return; }
        UnicodeString actual;
        nf->format(1, actual, status);
        status.errIfFailureAndReset();
        assertEquals(u"Should format with US currency " + message, u"$1.00", actual);
        nf->setCurrency(cas.currencyArg, status);
        if (status.expectErrorAndReset(cas.expectedError)) {
            // If an error occurred, do not check formatting.
            continue;
        }
        nf->format(1, actual.remove(), status);
        assertEquals(u"Should unset the currency " + message, u"XXX\u00A01.00", actual);
        status.errIfFailureAndReset();
    }
>>>>>>> 028839ea
}

#endif /* #if !UCONFIG_NO_FORMATTING */<|MERGE_RESOLUTION|>--- conflicted
+++ resolved
@@ -9253,24 +9253,6 @@
 void NumberFormatTest::Test13850_EmptyStringCurrency() {
     IcuTestErrorCode status(*this, "Test13840_EmptyStringCurrency");
 
-<<<<<<< HEAD
-    LocalPointer<NumberFormat> nf(NumberFormat::createCurrencyInstance("en-US", status), status);
-    if (status.errIfFailureAndReset()) { return; }
-    UnicodeString actual;
-    nf->format(1, actual, status);
-    assertEquals("Should format with US currency", u"$1.00", actual);
-    nf->setCurrency(u"", status);
-    nf->format(1, actual.remove(), status);
-    assertEquals("Should unset the currency on empty string", u"\u00A41.00", actual);
-
-    // Try with nullptr
-    nf.adoptInstead(NumberFormat::createCurrencyInstance("en-US", status));
-    nf->format(1, actual.remove(), status);
-    assertEquals("Should format with US currency", u"$1.00", actual);
-    nf->setCurrency(nullptr, status);
-    nf->format(1, actual.remove(), status);
-    assertEquals("Should unset the currency on nullptr", u"\u00A41.00", actual);
-=======
     struct TestCase {
         const char16_t* currencyArg;
         UErrorCode expectedError;
@@ -9302,10 +9284,9 @@
             continue;
         }
         nf->format(1, actual.remove(), status);
-        assertEquals(u"Should unset the currency " + message, u"XXX\u00A01.00", actual);
+        assertEquals(u"Should unset the currency " + message, u"\u00A41.00", actual);
         status.errIfFailureAndReset();
     }
->>>>>>> 028839ea
 }
 
 #endif /* #if !UCONFIG_NO_FORMATTING */